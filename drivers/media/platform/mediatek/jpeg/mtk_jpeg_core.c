--- conflicted
+++ resolved
@@ -1782,12 +1782,6 @@
 	jpeg->vdev->device_caps = V4L2_CAP_STREAMING |
 				  V4L2_CAP_VIDEO_M2M_MPLANE;
 
-<<<<<<< HEAD
-	if (of_property_present(pdev->dev.of_node, "dma-ranges"))
-		dma_set_mask_and_coherent(&pdev->dev, DMA_BIT_MASK(34));
-
-=======
->>>>>>> e51b4198
 	ret = video_register_device(jpeg->vdev, VFL_TYPE_VIDEO, -1);
 	if (ret) {
 		v4l2_err(&jpeg->v4l2_dev, "Failed to register video device\n");
