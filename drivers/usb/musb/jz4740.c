// SPDX-License-Identifier: GPL-2.0+
/*
 * Ingenic JZ4740 "glue layer"
 *
 * Copyright (C) 2013, Apelete Seketeli <apelete@seketeli.net>
 */

#include <linux/clk.h>
#include <linux/dma-mapping.h>
#include <linux/errno.h>
#include <linux/kernel.h>
#include <linux/module.h>
#include <linux/of_device.h>
#include <linux/platform_device.h>
#include <linux/usb/role.h>
#include <linux/usb/usb_phy_generic.h>

#include "musb_core.h"

struct jz4740_glue {
	struct platform_device	*pdev;
<<<<<<< HEAD
=======
	struct musb		*musb;
>>>>>>> 04d5ce62
	struct clk		*clk;
	struct usb_role_switch	*role_sw;
};

static irqreturn_t jz4740_musb_interrupt(int irq, void *__hci)
{
	unsigned long	flags;
<<<<<<< HEAD
	irqreturn_t	retval = IRQ_NONE;
=======
	irqreturn_t	retval = IRQ_NONE, retval_dma = IRQ_NONE;
>>>>>>> 04d5ce62
	struct musb	*musb = __hci;

	spin_lock_irqsave(&musb->lock, flags);

	if (IS_ENABLED(CONFIG_USB_INVENTRA_DMA) && musb->dma_controller)
		retval_dma = dma_controller_irq(irq, musb->dma_controller);

	musb->int_usb = musb_readb(musb->mregs, MUSB_INTRUSB);
	musb->int_tx = musb_readw(musb->mregs, MUSB_INTRTX);
	musb->int_rx = musb_readw(musb->mregs, MUSB_INTRRX);

	/*
	 * The controller is gadget only, the state of the host mode IRQ bits is
	 * undefined. Mask them to make sure that the musb driver core will
	 * never see them set
	 */
	musb->int_usb &= MUSB_INTR_SUSPEND | MUSB_INTR_RESUME |
			 MUSB_INTR_RESET | MUSB_INTR_SOF;

	if (musb->int_usb || musb->int_tx || musb->int_rx)
		retval = musb_interrupt(musb);

	spin_unlock_irqrestore(&musb->lock, flags);

	if (retval == IRQ_HANDLED || retval_dma == IRQ_HANDLED)
		return IRQ_HANDLED;

	return IRQ_NONE;
}

static struct musb_fifo_cfg jz4740_musb_fifo_cfg[] = {
	{ .hw_ep_num = 1, .style = FIFO_TX, .maxpacket = 512, },
	{ .hw_ep_num = 1, .style = FIFO_RX, .maxpacket = 512, },
	{ .hw_ep_num = 2, .style = FIFO_TX, .maxpacket = 64, },
};

static const struct musb_hdrc_config jz4740_musb_config = {
	/* Silicon does not implement USB OTG. */
	.multipoint	= 0,
	/* Max EPs scanned, driver will decide which EP can be used. */
	.num_eps	= 4,
	/* RAMbits needed to configure EPs from table */
	.ram_bits	= 9,
	.fifo_cfg	= jz4740_musb_fifo_cfg,
	.fifo_cfg_size	= ARRAY_SIZE(jz4740_musb_fifo_cfg),
};
<<<<<<< HEAD
=======

static int jz4740_musb_role_switch_set(struct usb_role_switch *sw,
				       enum usb_role role)
{
	struct jz4740_glue *glue = usb_role_switch_get_drvdata(sw);
	struct usb_phy *phy = glue->musb->xceiv;

	switch (role) {
	case USB_ROLE_NONE:
		atomic_notifier_call_chain(&phy->notifier, USB_EVENT_NONE, phy);
		break;
	case USB_ROLE_DEVICE:
		atomic_notifier_call_chain(&phy->notifier, USB_EVENT_VBUS, phy);
		break;
	case USB_ROLE_HOST:
		atomic_notifier_call_chain(&phy->notifier, USB_EVENT_ID, phy);
		break;
	}

	return 0;
}
>>>>>>> 04d5ce62

static int jz4740_musb_init(struct musb *musb)
{
	struct device *dev = musb->controller->parent;
<<<<<<< HEAD
	int err;
=======
	struct jz4740_glue *glue = dev_get_drvdata(dev);
	struct usb_role_switch_desc role_sw_desc = {
		.set = jz4740_musb_role_switch_set,
		.driver_data = glue,
		.fwnode = dev_fwnode(dev),
	};
	int err;

	glue->musb = musb;
>>>>>>> 04d5ce62

	if (dev->of_node)
		musb->xceiv = devm_usb_get_phy_by_phandle(dev, "phys", 0);
	else
		musb->xceiv = devm_usb_get_phy(dev, USB_PHY_TYPE_USB2);
	if (IS_ERR(musb->xceiv)) {
		err = PTR_ERR(musb->xceiv);
		if (err != -EPROBE_DEFER)
			dev_err(dev, "No transceiver configured: %d", err);
		return err;
	}

<<<<<<< HEAD
=======
	glue->role_sw = usb_role_switch_register(dev, &role_sw_desc);
	if (IS_ERR(glue->role_sw)) {
		dev_err(dev, "Failed to register USB role switch");
		return PTR_ERR(glue->role_sw);
	}

>>>>>>> 04d5ce62
	/*
	 * Silicon does not implement ConfigData register.
	 * Set dyn_fifo to avoid reading EP config from hardware.
	 */
	musb->dyn_fifo = true;

	musb->isr = jz4740_musb_interrupt;

	return 0;
}

static int jz4740_musb_exit(struct musb *musb)
{
	struct jz4740_glue *glue = dev_get_drvdata(musb->controller->parent);

	usb_role_switch_unregister(glue->role_sw);

	return 0;
}

static const struct musb_platform_ops jz4740_musb_ops = {
	.quirks		= MUSB_DMA_INVENTRA | MUSB_INDEXED_EP,
	.fifo_mode	= 2,
	.init		= jz4740_musb_init,
	.exit		= jz4740_musb_exit,
#ifdef CONFIG_USB_INVENTRA_DMA
	.dma_init	= musbhs_dma_controller_create_noirq,
	.dma_exit	= musbhs_dma_controller_destroy,
#endif
};

static const struct musb_hdrc_platform_data jz4740_musb_pdata = {
	.mode		= MUSB_PERIPHERAL,
	.config		= &jz4740_musb_config,
	.platform_ops	= &jz4740_musb_ops,
};

static struct musb_fifo_cfg jz4770_musb_fifo_cfg[] = {
	{ .hw_ep_num = 1, .style = FIFO_TX, .maxpacket = 512, },
	{ .hw_ep_num = 1, .style = FIFO_RX, .maxpacket = 512, },
	{ .hw_ep_num = 2, .style = FIFO_TX, .maxpacket = 512, },
	{ .hw_ep_num = 2, .style = FIFO_RX, .maxpacket = 512, },
	{ .hw_ep_num = 3, .style = FIFO_TX, .maxpacket = 512, },
	{ .hw_ep_num = 3, .style = FIFO_RX, .maxpacket = 512, },
	{ .hw_ep_num = 4, .style = FIFO_TX, .maxpacket = 512, },
	{ .hw_ep_num = 4, .style = FIFO_RX, .maxpacket = 512, },
	{ .hw_ep_num = 5, .style = FIFO_TX, .maxpacket = 512, },
	{ .hw_ep_num = 5, .style = FIFO_RX, .maxpacket = 512, },
};

static struct musb_hdrc_config jz4770_musb_config = {
	.multipoint	= 1,
	.num_eps	= 11,
	.ram_bits	= 11,
	.fifo_cfg	= jz4770_musb_fifo_cfg,
	.fifo_cfg_size	= ARRAY_SIZE(jz4770_musb_fifo_cfg),
};

static const struct musb_hdrc_platform_data jz4770_musb_pdata = {
	.mode		= MUSB_PERIPHERAL, /* TODO: support OTG */
	.config		= &jz4770_musb_config,
	.platform_ops	= &jz4740_musb_ops,
};

static const struct musb_hdrc_platform_data jz4740_musb_pdata = {
	.mode		= MUSB_PERIPHERAL,
	.config		= &jz4740_musb_config,
	.platform_ops	= &jz4740_musb_ops,
};

static int jz4740_probe(struct platform_device *pdev)
{
	struct device			*dev = &pdev->dev;
<<<<<<< HEAD
	const struct musb_hdrc_platform_data *pdata = &jz4740_musb_pdata;
=======
	const struct musb_hdrc_platform_data *pdata;
>>>>>>> 04d5ce62
	struct platform_device		*musb;
	struct jz4740_glue		*glue;
	struct clk			*clk;
	int				ret;

	glue = devm_kzalloc(dev, sizeof(*glue), GFP_KERNEL);
	if (!glue)
		return -ENOMEM;

	pdata = of_device_get_match_data(dev);
	if (!pdata) {
		dev_err(dev, "missing platform data");
		return -EINVAL;
	}

	musb = platform_device_alloc("musb-hdrc", PLATFORM_DEVID_AUTO);
	if (!musb) {
		dev_err(dev, "failed to allocate musb device");
		return -ENOMEM;
	}

	clk = devm_clk_get(dev, "udc");
	if (IS_ERR(clk)) {
		dev_err(dev, "failed to get clock");
		ret = PTR_ERR(clk);
		goto err_platform_device_put;
	}

	ret = clk_prepare_enable(clk);
	if (ret) {
		dev_err(dev, "failed to enable clock");
		goto err_platform_device_put;
	}

	musb->dev.parent		= dev;
<<<<<<< HEAD
=======
	musb->dev.dma_mask		= &musb->dev.coherent_dma_mask;
	musb->dev.coherent_dma_mask	= DMA_BIT_MASK(32);
>>>>>>> 04d5ce62

	glue->pdev			= musb;
	glue->clk			= clk;

	platform_set_drvdata(pdev, glue);

	ret = platform_device_add_resources(musb, pdev->resource,
					    pdev->num_resources);
	if (ret) {
		dev_err(dev, "failed to add resources");
		goto err_clk_disable;
	}

	ret = platform_device_add_data(musb, pdata, sizeof(*pdata));
	if (ret) {
		dev_err(dev, "failed to add platform_data");
		goto err_clk_disable;
	}

	ret = platform_device_add(musb);
	if (ret) {
		dev_err(dev, "failed to register musb device");
		goto err_clk_disable;
	}

	return 0;

err_clk_disable:
	clk_disable_unprepare(clk);
err_platform_device_put:
	platform_device_put(musb);
	return ret;
}

static int jz4740_remove(struct platform_device *pdev)
{
	struct jz4740_glue *glue = platform_get_drvdata(pdev);

	platform_device_unregister(glue->pdev);
	clk_disable_unprepare(glue->clk);

	return 0;
}

static const struct of_device_id jz4740_musb_of_match[] = {
<<<<<<< HEAD
	{ .compatible = "ingenic,jz4740-musb" },
=======
	{ .compatible = "ingenic,jz4740-musb", .data = &jz4740_musb_pdata },
	{ .compatible = "ingenic,jz4770-musb", .data = &jz4770_musb_pdata },
>>>>>>> 04d5ce62
	{ /* sentinel */ },
};
MODULE_DEVICE_TABLE(of, jz4740_musb_of_match);

static struct platform_driver jz4740_driver = {
	.probe		= jz4740_probe,
	.remove		= jz4740_remove,
	.driver		= {
		.name	= "musb-jz4740",
		.of_match_table = jz4740_musb_of_match,
	},
};

MODULE_DESCRIPTION("JZ4740 MUSB Glue Layer");
MODULE_AUTHOR("Apelete Seketeli <apelete@seketeli.net>");
MODULE_LICENSE("GPL v2");
module_platform_driver(jz4740_driver);<|MERGE_RESOLUTION|>--- conflicted
+++ resolved
@@ -19,10 +19,7 @@
 
 struct jz4740_glue {
 	struct platform_device	*pdev;
-<<<<<<< HEAD
-=======
 	struct musb		*musb;
->>>>>>> 04d5ce62
 	struct clk		*clk;
 	struct usb_role_switch	*role_sw;
 };
@@ -30,11 +27,7 @@
 static irqreturn_t jz4740_musb_interrupt(int irq, void *__hci)
 {
 	unsigned long	flags;
-<<<<<<< HEAD
-	irqreturn_t	retval = IRQ_NONE;
-=======
 	irqreturn_t	retval = IRQ_NONE, retval_dma = IRQ_NONE;
->>>>>>> 04d5ce62
 	struct musb	*musb = __hci;
 
 	spin_lock_irqsave(&musb->lock, flags);
@@ -81,8 +74,6 @@
 	.fifo_cfg	= jz4740_musb_fifo_cfg,
 	.fifo_cfg_size	= ARRAY_SIZE(jz4740_musb_fifo_cfg),
 };
-<<<<<<< HEAD
-=======
 
 static int jz4740_musb_role_switch_set(struct usb_role_switch *sw,
 				       enum usb_role role)
@@ -104,14 +95,10 @@
 
 	return 0;
 }
->>>>>>> 04d5ce62
 
 static int jz4740_musb_init(struct musb *musb)
 {
 	struct device *dev = musb->controller->parent;
-<<<<<<< HEAD
-	int err;
-=======
 	struct jz4740_glue *glue = dev_get_drvdata(dev);
 	struct usb_role_switch_desc role_sw_desc = {
 		.set = jz4740_musb_role_switch_set,
@@ -121,7 +108,6 @@
 	int err;
 
 	glue->musb = musb;
->>>>>>> 04d5ce62
 
 	if (dev->of_node)
 		musb->xceiv = devm_usb_get_phy_by_phandle(dev, "phys", 0);
@@ -134,15 +120,12 @@
 		return err;
 	}
 
-<<<<<<< HEAD
-=======
 	glue->role_sw = usb_role_switch_register(dev, &role_sw_desc);
 	if (IS_ERR(glue->role_sw)) {
 		dev_err(dev, "Failed to register USB role switch");
 		return PTR_ERR(glue->role_sw);
 	}
 
->>>>>>> 04d5ce62
 	/*
 	 * Silicon does not implement ConfigData register.
 	 * Set dyn_fifo to avoid reading EP config from hardware.
@@ -207,20 +190,10 @@
 	.platform_ops	= &jz4740_musb_ops,
 };
 
-static const struct musb_hdrc_platform_data jz4740_musb_pdata = {
-	.mode		= MUSB_PERIPHERAL,
-	.config		= &jz4740_musb_config,
-	.platform_ops	= &jz4740_musb_ops,
-};
-
 static int jz4740_probe(struct platform_device *pdev)
 {
 	struct device			*dev = &pdev->dev;
-<<<<<<< HEAD
-	const struct musb_hdrc_platform_data *pdata = &jz4740_musb_pdata;
-=======
 	const struct musb_hdrc_platform_data *pdata;
->>>>>>> 04d5ce62
 	struct platform_device		*musb;
 	struct jz4740_glue		*glue;
 	struct clk			*clk;
@@ -256,11 +229,8 @@
 	}
 
 	musb->dev.parent		= dev;
-<<<<<<< HEAD
-=======
 	musb->dev.dma_mask		= &musb->dev.coherent_dma_mask;
 	musb->dev.coherent_dma_mask	= DMA_BIT_MASK(32);
->>>>>>> 04d5ce62
 
 	glue->pdev			= musb;
 	glue->clk			= clk;
@@ -306,12 +276,8 @@
 }
 
 static const struct of_device_id jz4740_musb_of_match[] = {
-<<<<<<< HEAD
-	{ .compatible = "ingenic,jz4740-musb" },
-=======
 	{ .compatible = "ingenic,jz4740-musb", .data = &jz4740_musb_pdata },
 	{ .compatible = "ingenic,jz4770-musb", .data = &jz4770_musb_pdata },
->>>>>>> 04d5ce62
 	{ /* sentinel */ },
 };
 MODULE_DEVICE_TABLE(of, jz4740_musb_of_match);
