// SPDX-License-Identifier: GPL-2.0
/* Copyright(c) 2009-2012  Realtek Corporation.*/

#include "../wifi.h"
#include "../base.h"
#include "../pci.h"
#include "../core.h"
#include "reg.h"
#include "def.h"
#include "phy.h"
#include "dm.h"
#include "../rtl8723com/dm_common.h"
#include "fw.h"
#include "hal_btc.h"

static const u32 ofdmswing_table[OFDM_TABLE_SIZE] = {
	0x7f8001fe,
	0x788001e2,
	0x71c001c7,
	0x6b8001ae,
	0x65400195,
	0x5fc0017f,
	0x5a400169,
	0x55400155,
	0x50800142,
	0x4c000130,
	0x47c0011f,
	0x43c0010f,
	0x40000100,
	0x3c8000f2,
	0x390000e4,
	0x35c000d7,
	0x32c000cb,
	0x300000c0,
	0x2d4000b5,
	0x2ac000ab,
	0x288000a2,
	0x26000098,
	0x24000090,
	0x22000088,
	0x20000080,
	0x1e400079,
	0x1c800072,
	0x1b00006c,
	0x19800066,
	0x18000060,
	0x16c0005b,
	0x15800056,
	0x14400051,
	0x1300004c,
	0x12000048,
	0x11000044,
	0x10000040,
};

static const u8 cckswing_table_ch1ch13[CCK_TABLE_SIZE][8] = {
	{0x36, 0x35, 0x2e, 0x25, 0x1c, 0x12, 0x09, 0x04},
	{0x33, 0x32, 0x2b, 0x23, 0x1a, 0x11, 0x08, 0x04},
	{0x30, 0x2f, 0x29, 0x21, 0x19, 0x10, 0x08, 0x03},
	{0x2d, 0x2d, 0x27, 0x1f, 0x18, 0x0f, 0x08, 0x03},
	{0x2b, 0x2a, 0x25, 0x1e, 0x16, 0x0e, 0x07, 0x03},
	{0x28, 0x28, 0x22, 0x1c, 0x15, 0x0d, 0x07, 0x03},
	{0x26, 0x25, 0x21, 0x1b, 0x14, 0x0d, 0x06, 0x03},
	{0x24, 0x23, 0x1f, 0x19, 0x13, 0x0c, 0x06, 0x03},
	{0x22, 0x21, 0x1d, 0x18, 0x11, 0x0b, 0x06, 0x02},
	{0x20, 0x20, 0x1b, 0x16, 0x11, 0x08, 0x05, 0x02},
	{0x1f, 0x1e, 0x1a, 0x15, 0x10, 0x0a, 0x05, 0x02},
	{0x1d, 0x1c, 0x18, 0x14, 0x0f, 0x0a, 0x05, 0x02},
	{0x1b, 0x1a, 0x17, 0x13, 0x0e, 0x09, 0x04, 0x02},
	{0x1a, 0x19, 0x16, 0x12, 0x0d, 0x09, 0x04, 0x02},
	{0x18, 0x17, 0x15, 0x11, 0x0c, 0x08, 0x04, 0x02},
	{0x17, 0x16, 0x13, 0x10, 0x0c, 0x08, 0x04, 0x02},
	{0x16, 0x15, 0x12, 0x0f, 0x0b, 0x07, 0x04, 0x01},
	{0x14, 0x14, 0x11, 0x0e, 0x0b, 0x07, 0x03, 0x02},
	{0x13, 0x13, 0x10, 0x0d, 0x0a, 0x06, 0x03, 0x01},
	{0x12, 0x12, 0x0f, 0x0c, 0x09, 0x06, 0x03, 0x01},
	{0x11, 0x11, 0x0f, 0x0c, 0x09, 0x06, 0x03, 0x01},
	{0x10, 0x10, 0x0e, 0x0b, 0x08, 0x05, 0x03, 0x01},
	{0x0f, 0x0f, 0x0d, 0x0b, 0x08, 0x05, 0x03, 0x01},
	{0x0e, 0x0e, 0x0c, 0x0a, 0x08, 0x05, 0x02, 0x01},
	{0x0d, 0x0d, 0x0c, 0x0a, 0x07, 0x05, 0x02, 0x01},
	{0x0d, 0x0c, 0x0b, 0x09, 0x07, 0x04, 0x02, 0x01},
	{0x0c, 0x0c, 0x0a, 0x09, 0x06, 0x04, 0x02, 0x01},
	{0x0b, 0x0b, 0x0a, 0x08, 0x06, 0x04, 0x02, 0x01},
	{0x0b, 0x0a, 0x09, 0x08, 0x06, 0x04, 0x02, 0x01},
	{0x0a, 0x0a, 0x09, 0x07, 0x05, 0x03, 0x02, 0x01},
	{0x0a, 0x09, 0x08, 0x07, 0x05, 0x03, 0x02, 0x01},
	{0x09, 0x09, 0x08, 0x06, 0x05, 0x03, 0x01, 0x01},
	{0x09, 0x08, 0x07, 0x06, 0x04, 0x03, 0x01, 0x01}
};

static const u8 cckswing_table_ch14[CCK_TABLE_SIZE][8] = {
	{0x36, 0x35, 0x2e, 0x1b, 0x00, 0x00, 0x00, 0x00},
	{0x33, 0x32, 0x2b, 0x19, 0x00, 0x00, 0x00, 0x00},
	{0x30, 0x2f, 0x29, 0x18, 0x00, 0x00, 0x00, 0x00},
	{0x2d, 0x2d, 0x17, 0x17, 0x00, 0x00, 0x00, 0x00},
	{0x2b, 0x2a, 0x25, 0x15, 0x00, 0x00, 0x00, 0x00},
	{0x28, 0x28, 0x24, 0x14, 0x00, 0x00, 0x00, 0x00},
	{0x26, 0x25, 0x21, 0x13, 0x00, 0x00, 0x00, 0x00},
	{0x24, 0x23, 0x1f, 0x12, 0x00, 0x00, 0x00, 0x00},
	{0x22, 0x21, 0x1d, 0x11, 0x00, 0x00, 0x00, 0x00},
	{0x20, 0x20, 0x1b, 0x10, 0x00, 0x00, 0x00, 0x00},
	{0x1f, 0x1e, 0x1a, 0x0f, 0x00, 0x00, 0x00, 0x00},
	{0x1d, 0x1c, 0x18, 0x0e, 0x00, 0x00, 0x00, 0x00},
	{0x1b, 0x1a, 0x17, 0x0e, 0x00, 0x00, 0x00, 0x00},
	{0x1a, 0x19, 0x16, 0x0d, 0x00, 0x00, 0x00, 0x00},
	{0x18, 0x17, 0x15, 0x0c, 0x00, 0x00, 0x00, 0x00},
	{0x17, 0x16, 0x13, 0x0b, 0x00, 0x00, 0x00, 0x00},
	{0x16, 0x15, 0x12, 0x0b, 0x00, 0x00, 0x00, 0x00},
	{0x14, 0x14, 0x11, 0x0a, 0x00, 0x00, 0x00, 0x00},
	{0x13, 0x13, 0x10, 0x0a, 0x00, 0x00, 0x00, 0x00},
	{0x12, 0x12, 0x0f, 0x09, 0x00, 0x00, 0x00, 0x00},
	{0x11, 0x11, 0x0f, 0x09, 0x00, 0x00, 0x00, 0x00},
	{0x10, 0x10, 0x0e, 0x08, 0x00, 0x00, 0x00, 0x00},
	{0x0f, 0x0f, 0x0d, 0x08, 0x00, 0x00, 0x00, 0x00},
	{0x0e, 0x0e, 0x0c, 0x07, 0x00, 0x00, 0x00, 0x00},
	{0x0d, 0x0d, 0x0c, 0x07, 0x00, 0x00, 0x00, 0x00},
	{0x0d, 0x0c, 0x0b, 0x06, 0x00, 0x00, 0x00, 0x00},
	{0x0c, 0x0c, 0x0a, 0x06, 0x00, 0x00, 0x00, 0x00},
	{0x0b, 0x0b, 0x0a, 0x06, 0x00, 0x00, 0x00, 0x00},
	{0x0b, 0x0a, 0x09, 0x05, 0x00, 0x00, 0x00, 0x00},
	{0x0a, 0x0a, 0x09, 0x05, 0x00, 0x00, 0x00, 0x00},
	{0x0a, 0x09, 0x08, 0x05, 0x00, 0x00, 0x00, 0x00},
	{0x09, 0x09, 0x08, 0x05, 0x00, 0x00, 0x00, 0x00},
	{0x09, 0x08, 0x07, 0x04, 0x00, 0x00, 0x00, 0x00}
};

static u8 rtl8723e_dm_initial_gain_min_pwdb(struct ieee80211_hw *hw)
{
	struct rtl_priv *rtlpriv = rtl_priv(hw);
	struct dig_t *dm_digtable = &rtlpriv->dm_digtable;
	struct rtl_mac *mac = rtl_mac(rtlpriv);
	long rssi_val_min = 0;

	if (mac->link_state == MAC80211_LINKED &&
	    mac->opmode == NL80211_IFTYPE_STATION &&
	    rtlpriv->link_info.bcn_rx_inperiod == 0)
		return 0;

	if ((dm_digtable->curmultista_cstate == DIG_MULTISTA_CONNECT) &&
	    (dm_digtable->cursta_cstate == DIG_STA_CONNECT)) {
		if (rtlpriv->dm.entry_min_undec_sm_pwdb != 0)
			rssi_val_min =
			    (rtlpriv->dm.entry_min_undec_sm_pwdb >
			     rtlpriv->dm.undec_sm_pwdb) ?
			    rtlpriv->dm.undec_sm_pwdb :
			    rtlpriv->dm.entry_min_undec_sm_pwdb;
		else
			rssi_val_min = rtlpriv->dm.undec_sm_pwdb;
	} else if (dm_digtable->cursta_cstate == DIG_STA_CONNECT ||
		   dm_digtable->cursta_cstate == DIG_STA_BEFORE_CONNECT) {
		rssi_val_min = rtlpriv->dm.undec_sm_pwdb;
	} else if (dm_digtable->curmultista_cstate ==
		DIG_MULTISTA_CONNECT) {
		rssi_val_min = rtlpriv->dm.entry_min_undec_sm_pwdb;
	}

	return (u8) rssi_val_min;
}

static void rtl8723e_dm_false_alarm_counter_statistics(struct ieee80211_hw *hw)
{
	u32 ret_value;
	struct rtl_priv *rtlpriv = rtl_priv(hw);
	struct false_alarm_statistics *falsealm_cnt = &(rtlpriv->falsealm_cnt);

	ret_value = rtl_get_bbreg(hw, ROFDM_PHYCOUNTER1, MASKDWORD);
	falsealm_cnt->cnt_parity_fail = ((ret_value & 0xffff0000) >> 16);

	ret_value = rtl_get_bbreg(hw, ROFDM_PHYCOUNTER2, MASKDWORD);
	falsealm_cnt->cnt_rate_illegal = (ret_value & 0xffff);
	falsealm_cnt->cnt_crc8_fail = ((ret_value & 0xffff0000) >> 16);

	ret_value = rtl_get_bbreg(hw, ROFDM_PHYCOUNTER3, MASKDWORD);
	falsealm_cnt->cnt_mcs_fail = (ret_value & 0xffff);
	falsealm_cnt->cnt_ofdm_fail = falsealm_cnt->cnt_parity_fail +
	    falsealm_cnt->cnt_rate_illegal +
	    falsealm_cnt->cnt_crc8_fail + falsealm_cnt->cnt_mcs_fail;

	rtl_set_bbreg(hw, RCCK0_FALSEALARMREPORT, BIT(14), 1);
	ret_value = rtl_get_bbreg(hw, RCCK0_FACOUNTERLOWER, MASKBYTE0);
	falsealm_cnt->cnt_cck_fail = ret_value;

	ret_value = rtl_get_bbreg(hw, RCCK0_FACOUNTERUPPER, MASKBYTE3);
	falsealm_cnt->cnt_cck_fail += (ret_value & 0xff) << 8;
	falsealm_cnt->cnt_all = (falsealm_cnt->cnt_parity_fail +
				 falsealm_cnt->cnt_rate_illegal +
				 falsealm_cnt->cnt_crc8_fail +
				 falsealm_cnt->cnt_mcs_fail +
				 falsealm_cnt->cnt_cck_fail);

	rtl_set_bbreg(hw, ROFDM1_LSTF, 0x08000000, 1);
	rtl_set_bbreg(hw, ROFDM1_LSTF, 0x08000000, 0);
	rtl_set_bbreg(hw, RCCK0_FALSEALARMREPORT, 0x0000c000, 0);
	rtl_set_bbreg(hw, RCCK0_FALSEALARMREPORT, 0x0000c000, 2);

	RT_TRACE(rtlpriv, COMP_DIG, DBG_TRACE,
		 "cnt_parity_fail = %d, cnt_rate_illegal = %d, cnt_crc8_fail = %d, cnt_mcs_fail = %d\n",
		 falsealm_cnt->cnt_parity_fail,
		 falsealm_cnt->cnt_rate_illegal,
		 falsealm_cnt->cnt_crc8_fail, falsealm_cnt->cnt_mcs_fail);

	RT_TRACE(rtlpriv, COMP_DIG, DBG_TRACE,
		 "cnt_ofdm_fail = %x, cnt_cck_fail = %x, cnt_all = %x\n",
		 falsealm_cnt->cnt_ofdm_fail,
		 falsealm_cnt->cnt_cck_fail, falsealm_cnt->cnt_all);
}

static void rtl92c_dm_ctrl_initgain_by_fa(struct ieee80211_hw *hw)
{
	struct rtl_priv *rtlpriv = rtl_priv(hw);
	struct dig_t *dm_digtable = &rtlpriv->dm_digtable;
	u8 value_igi = dm_digtable->cur_igvalue;

	if (rtlpriv->falsealm_cnt.cnt_all < DM_DIG_FA_TH0)
		value_igi--;
	else if (rtlpriv->falsealm_cnt.cnt_all < DM_DIG_FA_TH1)
		value_igi += 0;
	else if (rtlpriv->falsealm_cnt.cnt_all < DM_DIG_FA_TH2)
		value_igi++;
	else if (rtlpriv->falsealm_cnt.cnt_all >= DM_DIG_FA_TH2)
		value_igi += 2;
	if (value_igi > DM_DIG_FA_UPPER)
		value_igi = DM_DIG_FA_UPPER;
	else if (value_igi < DM_DIG_FA_LOWER)
		value_igi = DM_DIG_FA_LOWER;
	if (rtlpriv->falsealm_cnt.cnt_all > 10000)
		value_igi = 0x32;

	dm_digtable->cur_igvalue = value_igi;
	rtl8723e_dm_write_dig(hw);
}

static void rtl92c_dm_ctrl_initgain_by_rssi(struct ieee80211_hw *hw)
{
	struct rtl_priv *rtlpriv = rtl_priv(hw);
	struct dig_t *dm_digtable = &rtlpriv->dm_digtable;

	if (rtlpriv->falsealm_cnt.cnt_all > dm_digtable->fa_highthresh) {
		if ((dm_digtable->back_val - 2) <
		    dm_digtable->back_range_min)
			dm_digtable->back_val =
			    dm_digtable->back_range_min;
		else
			dm_digtable->back_val -= 2;
	} else if (rtlpriv->falsealm_cnt.cnt_all < dm_digtable->fa_lowthresh) {
		if ((dm_digtable->back_val + 2) >
		    dm_digtable->back_range_max)
			dm_digtable->back_val =
			    dm_digtable->back_range_max;
		else
			dm_digtable->back_val += 2;
	}

	if ((dm_digtable->rssi_val_min + 10 - dm_digtable->back_val) >
	    dm_digtable->rx_gain_max)
		dm_digtable->cur_igvalue = dm_digtable->rx_gain_max;
	else if ((dm_digtable->rssi_val_min + 10 -
		  dm_digtable->back_val) < dm_digtable->rx_gain_min)
		dm_digtable->cur_igvalue = dm_digtable->rx_gain_min;
	else
		dm_digtable->cur_igvalue = dm_digtable->rssi_val_min + 10 -
		    dm_digtable->back_val;

	RT_TRACE(rtlpriv, COMP_DIG, DBG_TRACE,
		 "rssi_val_min = %x back_val %x\n",
		  dm_digtable->rssi_val_min, dm_digtable->back_val);

	rtl8723e_dm_write_dig(hw);
}

static void rtl8723e_dm_initial_gain_multi_sta(struct ieee80211_hw *hw)
{
	static u8 binitialized;
	struct rtl_priv *rtlpriv = rtl_priv(hw);
	struct rtl_mac *mac = rtl_mac(rtl_priv(hw));
	struct dig_t *dm_digtable = &rtlpriv->dm_digtable;
	long rssi_strength = rtlpriv->dm.entry_min_undec_sm_pwdb;
	bool multi_sta = false;

	if (mac->opmode == NL80211_IFTYPE_ADHOC)
		multi_sta = true;

	if (!multi_sta || (dm_digtable->cursta_cstate != DIG_STA_DISCONNECT)) {
		binitialized = false;
		dm_digtable->dig_ext_port_stage = DIG_EXT_PORT_STAGE_MAX;
		return;
	} else if (!binitialized) {
		binitialized = true;
		dm_digtable->dig_ext_port_stage = DIG_EXT_PORT_STAGE_0;
		dm_digtable->cur_igvalue = 0x20;
		rtl8723e_dm_write_dig(hw);
	}

	if (dm_digtable->curmultista_cstate == DIG_MULTISTA_CONNECT) {
		if ((rssi_strength < dm_digtable->rssi_lowthresh) &&
		    (dm_digtable->dig_ext_port_stage != DIG_EXT_PORT_STAGE_1)) {

			if (dm_digtable->dig_ext_port_stage ==
			    DIG_EXT_PORT_STAGE_2) {
				dm_digtable->cur_igvalue = 0x20;
				rtl8723e_dm_write_dig(hw);
			}

			dm_digtable->dig_ext_port_stage = DIG_EXT_PORT_STAGE_1;
		} else if (rssi_strength > dm_digtable->rssi_highthresh) {
			dm_digtable->dig_ext_port_stage = DIG_EXT_PORT_STAGE_2;
			rtl92c_dm_ctrl_initgain_by_fa(hw);
		}
	} else if (dm_digtable->dig_ext_port_stage != DIG_EXT_PORT_STAGE_0) {
		dm_digtable->dig_ext_port_stage = DIG_EXT_PORT_STAGE_0;
		dm_digtable->cur_igvalue = 0x20;
		rtl8723e_dm_write_dig(hw);
	}

	RT_TRACE(rtlpriv, COMP_DIG, DBG_TRACE,
		 "curmultista_cstate = %x dig_ext_port_stage %x\n",
		 dm_digtable->curmultista_cstate,
		 dm_digtable->dig_ext_port_stage);
}

static void rtl8723e_dm_initial_gain_sta(struct ieee80211_hw *hw)
{
	struct rtl_priv *rtlpriv = rtl_priv(hw);
	struct dig_t *dm_digtable = &rtlpriv->dm_digtable;

	RT_TRACE(rtlpriv, COMP_DIG, DBG_TRACE,
		 "presta_cstate = %x, cursta_cstate = %x\n",
		  dm_digtable->presta_cstate,
		  dm_digtable->cursta_cstate);

	if (dm_digtable->presta_cstate == dm_digtable->cursta_cstate ||
	    dm_digtable->cursta_cstate == DIG_STA_BEFORE_CONNECT ||
	    dm_digtable->cursta_cstate == DIG_STA_CONNECT) {
		if (dm_digtable->cursta_cstate != DIG_STA_DISCONNECT) {
			dm_digtable->rssi_val_min =
			    rtl8723e_dm_initial_gain_min_pwdb(hw);
			rtl92c_dm_ctrl_initgain_by_rssi(hw);
		}
	} else {
		dm_digtable->rssi_val_min = 0;
		dm_digtable->dig_ext_port_stage = DIG_EXT_PORT_STAGE_MAX;
		dm_digtable->back_val = DM_DIG_BACKOFF_DEFAULT;
		dm_digtable->cur_igvalue = 0x20;
		dm_digtable->pre_igvalue = 0;
		rtl8723e_dm_write_dig(hw);
	}
}

static void rtl8723e_dm_cck_packet_detection_thresh(struct ieee80211_hw *hw)
{
	struct rtl_priv *rtlpriv = rtl_priv(hw);
	struct dig_t *dm_digtable = &rtlpriv->dm_digtable;

	if (dm_digtable->cursta_cstate == DIG_STA_CONNECT) {
		dm_digtable->rssi_val_min = rtl8723e_dm_initial_gain_min_pwdb(hw);

		if (dm_digtable->pre_cck_pd_state == CCK_PD_STAGE_LOWRSSI) {
			if (dm_digtable->rssi_val_min <= 25)
				dm_digtable->cur_cck_pd_state =
				    CCK_PD_STAGE_LOWRSSI;
			else
				dm_digtable->cur_cck_pd_state =
				    CCK_PD_STAGE_HIGHRSSI;
		} else {
			if (dm_digtable->rssi_val_min <= 20)
				dm_digtable->cur_cck_pd_state =
				    CCK_PD_STAGE_LOWRSSI;
			else
				dm_digtable->cur_cck_pd_state =
				    CCK_PD_STAGE_HIGHRSSI;
		}
	} else {
		dm_digtable->cur_cck_pd_state = CCK_PD_STAGE_MAX;
	}

	if (dm_digtable->pre_cck_pd_state != dm_digtable->cur_cck_pd_state) {
		if (dm_digtable->cur_cck_pd_state == CCK_PD_STAGE_LOWRSSI) {
			if (rtlpriv->falsealm_cnt.cnt_cck_fail > 800)
				dm_digtable->cur_cck_fa_state =
				    CCK_FA_STAGE_HIGH;
			else
				dm_digtable->cur_cck_fa_state =
				    CCK_FA_STAGE_LOW;
			if (dm_digtable->pre_cck_fa_state !=
			    dm_digtable->cur_cck_fa_state) {
				if (dm_digtable->cur_cck_fa_state ==
				    CCK_FA_STAGE_LOW)
					rtl_set_bbreg(hw, RCCK0_CCA, MASKBYTE2,
						      0x83);
				else
					rtl_set_bbreg(hw, RCCK0_CCA, MASKBYTE2,
						      0xcd);

				dm_digtable->pre_cck_fa_state =
				    dm_digtable->cur_cck_fa_state;
			}

			rtl_set_bbreg(hw, RCCK0_SYSTEM, MASKBYTE1, 0x40);

		} else {
			rtl_set_bbreg(hw, RCCK0_CCA, MASKBYTE2, 0xcd);
			rtl_set_bbreg(hw, RCCK0_SYSTEM, MASKBYTE1, 0x47);
			dm_digtable->pre_cck_fa_state = 0;
			dm_digtable->cur_cck_fa_state = 0;

		}
		dm_digtable->pre_cck_pd_state = dm_digtable->cur_cck_pd_state;
	}

	RT_TRACE(rtlpriv, COMP_DIG, DBG_TRACE,
		 "CCKPDStage=%x\n", dm_digtable->cur_cck_pd_state);

}

static void rtl8723e_dm_ctrl_initgain_by_twoport(struct ieee80211_hw *hw)
{
	struct rtl_mac *mac = rtl_mac(rtl_priv(hw));
	struct rtl_priv *rtlpriv = rtl_priv(hw);
	struct dig_t *dm_digtable = &rtlpriv->dm_digtable;

	if (mac->act_scanning)
		return;

	if (mac->link_state >= MAC80211_LINKED)
		dm_digtable->cursta_cstate = DIG_STA_CONNECT;
	else
		dm_digtable->cursta_cstate = DIG_STA_DISCONNECT;

	rtl8723e_dm_initial_gain_sta(hw);
	rtl8723e_dm_initial_gain_multi_sta(hw);
	rtl8723e_dm_cck_packet_detection_thresh(hw);

	dm_digtable->presta_cstate = dm_digtable->cursta_cstate;

}

static void rtl8723e_dm_dig(struct ieee80211_hw *hw)
{
	struct rtl_priv *rtlpriv = rtl_priv(hw);
	struct dig_t *dm_digtable = &rtlpriv->dm_digtable;

	if (!rtlpriv->dm.dm_initialgain_enable)
		return;
	if (!dm_digtable->dig_enable_flag)
		return;

	rtl8723e_dm_ctrl_initgain_by_twoport(hw);

}

static void rtl8723e_dm_dynamic_txpower(struct ieee80211_hw *hw)
{
	struct rtl_priv *rtlpriv = rtl_priv(hw);
	struct rtl_phy *rtlphy = &(rtlpriv->phy);
	struct rtl_mac *mac = rtl_mac(rtl_priv(hw));
	long undec_sm_pwdb;

	if (!rtlpriv->dm.dynamic_txpower_enable)
		return;

	if (rtlpriv->dm.dm_flag & HAL_DM_HIPWR_DISABLE) {
		rtlpriv->dm.dynamic_txhighpower_lvl = TXHIGHPWRLEVEL_NORMAL;
		return;
	}

	if ((mac->link_state < MAC80211_LINKED) &&
	    (rtlpriv->dm.entry_min_undec_sm_pwdb == 0)) {
		RT_TRACE(rtlpriv, COMP_POWER, DBG_TRACE,
			 "Not connected to any\n");

		rtlpriv->dm.dynamic_txhighpower_lvl = TXHIGHPWRLEVEL_NORMAL;

		rtlpriv->dm.last_dtp_lvl = TXHIGHPWRLEVEL_NORMAL;
		return;
	}

	if (mac->link_state >= MAC80211_LINKED) {
		if (mac->opmode == NL80211_IFTYPE_ADHOC) {
			undec_sm_pwdb =
			    rtlpriv->dm.entry_min_undec_sm_pwdb;
			RT_TRACE(rtlpriv, COMP_POWER, DBG_LOUD,
				 "AP Client PWDB = 0x%lx\n",
				  undec_sm_pwdb);
		} else {
			undec_sm_pwdb =
			    rtlpriv->dm.undec_sm_pwdb;
			RT_TRACE(rtlpriv, COMP_POWER, DBG_LOUD,
				 "STA Default Port PWDB = 0x%lx\n",
				  undec_sm_pwdb);
		}
	} else {
		undec_sm_pwdb =
		    rtlpriv->dm.entry_min_undec_sm_pwdb;

		RT_TRACE(rtlpriv, COMP_POWER, DBG_LOUD,
			 "AP Ext Port PWDB = 0x%lx\n",
			  undec_sm_pwdb);
	}

	if (undec_sm_pwdb >= TX_POWER_NEAR_FIELD_THRESH_LVL2) {
		rtlpriv->dm.dynamic_txhighpower_lvl = TXHIGHPWRLEVEL_LEVEL1;
		RT_TRACE(rtlpriv, COMP_POWER, DBG_LOUD,
			 "TXHIGHPWRLEVEL_LEVEL1 (TxPwr=0x0)\n");
	} else if ((undec_sm_pwdb <
		    (TX_POWER_NEAR_FIELD_THRESH_LVL2 - 3)) &&
		   (undec_sm_pwdb >=
		    TX_POWER_NEAR_FIELD_THRESH_LVL1)) {
		rtlpriv->dm.dynamic_txhighpower_lvl = TXHIGHPWRLEVEL_LEVEL1;
		RT_TRACE(rtlpriv, COMP_POWER, DBG_LOUD,
			 "TXHIGHPWRLEVEL_LEVEL1 (TxPwr=0x10)\n");
	} else if (undec_sm_pwdb <
		   (TX_POWER_NEAR_FIELD_THRESH_LVL1 - 5)) {
		rtlpriv->dm.dynamic_txhighpower_lvl = TXHIGHPWRLEVEL_NORMAL;
		RT_TRACE(rtlpriv, COMP_POWER, DBG_LOUD,
			 "TXHIGHPWRLEVEL_NORMAL\n");
	}

	if (rtlpriv->dm.dynamic_txhighpower_lvl != rtlpriv->dm.last_dtp_lvl) {
		RT_TRACE(rtlpriv, COMP_POWER, DBG_LOUD,
			 "PHY_SetTxPowerLevel8192S() Channel = %d\n",
			  rtlphy->current_channel);
		rtl8723e_phy_set_txpower_level(hw, rtlphy->current_channel);
	}

	rtlpriv->dm.last_dtp_lvl = rtlpriv->dm.dynamic_txhighpower_lvl;
}

void rtl8723e_dm_write_dig(struct ieee80211_hw *hw)
{
	struct rtl_priv *rtlpriv = rtl_priv(hw);
	struct dig_t *dm_digtable = &rtlpriv->dm_digtable;

	RT_TRACE(rtlpriv, COMP_DIG, DBG_LOUD,
		 "cur_igvalue = 0x%x, pre_igvalue = 0x%x, back_val = %d\n",
		  dm_digtable->cur_igvalue, dm_digtable->pre_igvalue,
		  dm_digtable->back_val);

	if (dm_digtable->pre_igvalue != dm_digtable->cur_igvalue) {
		rtl_set_bbreg(hw, ROFDM0_XAAGCCORE1, 0x7f,
			      dm_digtable->cur_igvalue);
		rtl_set_bbreg(hw, ROFDM0_XBAGCCORE1, 0x7f,
			      dm_digtable->cur_igvalue);

		dm_digtable->pre_igvalue = dm_digtable->cur_igvalue;
	}
}

static void rtl8723e_dm_pwdb_monitor(struct ieee80211_hw *hw)
{
}

static void rtl8723e_dm_check_edca_turbo(struct ieee80211_hw *hw)
{
	struct rtl_priv *rtlpriv = rtl_priv(hw);
	struct rtl_mac *mac = rtl_mac(rtl_priv(hw));

	static u64 last_txok_cnt;
	static u64 last_rxok_cnt;
	static u32 last_bt_edca_ul;
	static u32 last_bt_edca_dl;
	u64 cur_txok_cnt = 0;
	u64 cur_rxok_cnt = 0;
	u32 edca_be_ul = 0x5ea42b;
	u32 edca_be_dl = 0x5ea42b;
	bool bt_change_edca = false;

	if ((last_bt_edca_ul != rtlpriv->btcoexist.bt_edca_ul) ||
	    (last_bt_edca_dl != rtlpriv->btcoexist.bt_edca_dl)) {
		rtlpriv->dm.current_turbo_edca = false;
		last_bt_edca_ul = rtlpriv->btcoexist.bt_edca_ul;
		last_bt_edca_dl = rtlpriv->btcoexist.bt_edca_dl;
	}

	if (rtlpriv->btcoexist.bt_edca_ul != 0) {
		edca_be_ul = rtlpriv->btcoexist.bt_edca_ul;
		bt_change_edca = true;
	}

	if (rtlpriv->btcoexist.bt_edca_dl != 0) {
		edca_be_ul = rtlpriv->btcoexist.bt_edca_dl;
		bt_change_edca = true;
	}

	if (mac->link_state != MAC80211_LINKED) {
		rtlpriv->dm.current_turbo_edca = false;
		return;
	}
	if ((bt_change_edca) || ((!rtlpriv->dm.is_any_nonbepkts) &&
	     (!rtlpriv->dm.disable_framebursting))) {

		cur_txok_cnt = rtlpriv->stats.txbytesunicast - last_txok_cnt;
		cur_rxok_cnt = rtlpriv->stats.rxbytesunicast - last_rxok_cnt;

		if (cur_rxok_cnt > 4 * cur_txok_cnt) {
			if (!rtlpriv->dm.is_cur_rdlstate ||
			    !rtlpriv->dm.current_turbo_edca) {
				rtl_write_dword(rtlpriv,
						REG_EDCA_BE_PARAM,
						edca_be_dl);
				rtlpriv->dm.is_cur_rdlstate = true;
			}
		} else {
			if (rtlpriv->dm.is_cur_rdlstate ||
			    !rtlpriv->dm.current_turbo_edca) {
				rtl_write_dword(rtlpriv,
						REG_EDCA_BE_PARAM,
						edca_be_ul);
				rtlpriv->dm.is_cur_rdlstate = false;
			}
		}
		rtlpriv->dm.current_turbo_edca = true;
	} else {
		if (rtlpriv->dm.current_turbo_edca) {
			u8 tmp = AC0_BE;
			rtlpriv->cfg->ops->set_hw_reg(hw,
						      HW_VAR_AC_PARAM,
						      (u8 *)(&tmp));
			rtlpriv->dm.current_turbo_edca = false;
		}
	}

	rtlpriv->dm.is_any_nonbepkts = false;
	last_txok_cnt = rtlpriv->stats.txbytesunicast;
	last_rxok_cnt = rtlpriv->stats.rxbytesunicast;
}

static void rtl8723e_dm_initialize_txpower_tracking_thermalmeter(
				struct ieee80211_hw *hw)
{
	struct rtl_priv *rtlpriv = rtl_priv(hw);

	rtlpriv->dm.txpower_tracking = true;
	rtlpriv->dm.txpower_trackinginit = false;

	RT_TRACE(rtlpriv, COMP_POWER_TRACKING, DBG_LOUD,
		 "pMgntInfo->txpower_tracking = %d\n",
		  rtlpriv->dm.txpower_tracking);
}

static void rtl8723e_dm_initialize_txpower_tracking(struct ieee80211_hw *hw)
{
	rtl8723e_dm_initialize_txpower_tracking_thermalmeter(hw);
}

void rtl8723e_dm_check_txpower_tracking(struct ieee80211_hw *hw)
{
	return;
}

void rtl8723e_dm_init_rate_adaptive_mask(struct ieee80211_hw *hw)
{
	struct rtl_priv *rtlpriv = rtl_priv(hw);
	struct rate_adaptive *p_ra = &rtlpriv->ra;

	p_ra->ratr_state = DM_RATR_STA_INIT;
	p_ra->pre_ratr_state = DM_RATR_STA_INIT;

	if (rtlpriv->dm.dm_type == DM_TYPE_BYDRIVER)
		rtlpriv->dm.useramask = true;
	else
		rtlpriv->dm.useramask = false;

}

<<<<<<< HEAD
void rtl8723e_dm_refresh_rate_adaptive_mask(struct ieee80211_hw *hw)
=======
static void rtl8723e_dm_refresh_rate_adaptive_mask(struct ieee80211_hw *hw)
>>>>>>> 0ecfebd2
{
	struct rtl_priv *rtlpriv = rtl_priv(hw);
	struct rtl_hal *rtlhal = rtl_hal(rtl_priv(hw));
	struct rtl_mac *mac = rtl_mac(rtl_priv(hw));
	struct rate_adaptive *p_ra = &rtlpriv->ra;
	u32 low_rssithresh_for_ra, high_rssithresh_for_ra;
	struct ieee80211_sta *sta = NULL;

	if (is_hal_stop(rtlhal)) {
		RT_TRACE(rtlpriv, COMP_RATE, DBG_LOUD,
			 " driver is going to unload\n");
		return;
	}

	if (!rtlpriv->dm.useramask) {
		RT_TRACE(rtlpriv, COMP_RATE, DBG_LOUD,
			 " driver does not control rate adaptive mask\n");
		return;
	}

	if (mac->link_state == MAC80211_LINKED &&
	    mac->opmode == NL80211_IFTYPE_STATION) {
		switch (p_ra->pre_ratr_state) {
		case DM_RATR_STA_HIGH:
			high_rssithresh_for_ra = 50;
			low_rssithresh_for_ra = 20;
			break;
		case DM_RATR_STA_MIDDLE:
			high_rssithresh_for_ra = 55;
			low_rssithresh_for_ra = 20;
			break;
		case DM_RATR_STA_LOW:
			high_rssithresh_for_ra = 60;
			low_rssithresh_for_ra = 25;
			break;
		default:
			high_rssithresh_for_ra = 50;
			low_rssithresh_for_ra = 20;
			break;
		}

		if (rtlpriv->link_info.bcn_rx_inperiod == 0)
			switch (p_ra->pre_ratr_state) {
			case DM_RATR_STA_HIGH:
			default:
				p_ra->ratr_state = DM_RATR_STA_MIDDLE;
				break;
			case DM_RATR_STA_MIDDLE:
			case DM_RATR_STA_LOW:
				p_ra->ratr_state = DM_RATR_STA_LOW;
				break;
			}
		else if (rtlpriv->dm.undec_sm_pwdb > high_rssithresh_for_ra)
			p_ra->ratr_state = DM_RATR_STA_HIGH;
		else if (rtlpriv->dm.undec_sm_pwdb > low_rssithresh_for_ra)
			p_ra->ratr_state = DM_RATR_STA_MIDDLE;
		else
			p_ra->ratr_state = DM_RATR_STA_LOW;

		if (p_ra->pre_ratr_state != p_ra->ratr_state) {
			RT_TRACE(rtlpriv, COMP_RATE, DBG_LOUD,
				 "RSSI = %ld\n",
				 rtlpriv->dm.undec_sm_pwdb);
			RT_TRACE(rtlpriv, COMP_RATE, DBG_LOUD,
				 "RSSI_LEVEL = %d\n", p_ra->ratr_state);
			RT_TRACE(rtlpriv, COMP_RATE, DBG_LOUD,
				 "PreState = %d, CurState = %d\n",
				 p_ra->pre_ratr_state, p_ra->ratr_state);

			rcu_read_lock();
			sta = rtl_find_sta(hw, mac->bssid);
			if (sta)
				rtlpriv->cfg->ops->update_rate_tbl(hw, sta,
							   p_ra->ratr_state,
								      true);
			rcu_read_unlock();

			p_ra->pre_ratr_state = p_ra->ratr_state;
		}
	}
}

void rtl8723e_dm_rf_saving(struct ieee80211_hw *hw, u8 bforce_in_normal)
{
	struct rtl_priv *rtlpriv = rtl_priv(hw);
	struct ps_t *dm_pstable = &rtlpriv->dm_pstable;
	static u8 initialize;
	static u32 reg_874, reg_c70, reg_85c, reg_a74;

	if (initialize == 0) {
		reg_874 = (rtl_get_bbreg(hw, RFPGA0_XCD_RFINTERFACESW,
					 MASKDWORD) & 0x1CC000) >> 14;

		reg_c70 = (rtl_get_bbreg(hw, ROFDM0_AGCPARAMETER1,
					 MASKDWORD) & BIT(3)) >> 3;

		reg_85c = (rtl_get_bbreg(hw, RFPGA0_XCD_SWITCHCONTROL,
					 MASKDWORD) & 0xFF000000) >> 24;

		reg_a74 = (rtl_get_bbreg(hw, 0xa74, MASKDWORD) & 0xF000) >> 12;

		initialize = 1;
	}

	if (!bforce_in_normal) {
		if (dm_pstable->rssi_val_min != 0) {
			if (dm_pstable->pre_rfstate == RF_NORMAL) {
				if (dm_pstable->rssi_val_min >= 30)
					dm_pstable->cur_rfstate = RF_SAVE;
				else
					dm_pstable->cur_rfstate = RF_NORMAL;
			} else {
				if (dm_pstable->rssi_val_min <= 25)
					dm_pstable->cur_rfstate = RF_NORMAL;
				else
					dm_pstable->cur_rfstate = RF_SAVE;
			}
		} else {
			dm_pstable->cur_rfstate = RF_MAX;
		}
	} else {
		dm_pstable->cur_rfstate = RF_NORMAL;
	}

	if (dm_pstable->pre_rfstate != dm_pstable->cur_rfstate) {
		if (dm_pstable->cur_rfstate == RF_SAVE) {
			rtl_set_bbreg(hw, RFPGA0_XCD_RFINTERFACESW,
				      BIT(5), 0x1);
			rtl_set_bbreg(hw, RFPGA0_XCD_RFINTERFACESW,
				      0x1C0000, 0x2);
			rtl_set_bbreg(hw, ROFDM0_AGCPARAMETER1, BIT(3), 0);
			rtl_set_bbreg(hw, RFPGA0_XCD_SWITCHCONTROL,
				      0xFF000000, 0x63);
			rtl_set_bbreg(hw, RFPGA0_XCD_RFINTERFACESW,
				      0xC000, 0x2);
			rtl_set_bbreg(hw, 0xa74, 0xF000, 0x3);
			rtl_set_bbreg(hw, 0x818, BIT(28), 0x0);
			rtl_set_bbreg(hw, 0x818, BIT(28), 0x1);
		} else {
			rtl_set_bbreg(hw, RFPGA0_XCD_RFINTERFACESW,
				      0x1CC000, reg_874);
			rtl_set_bbreg(hw, ROFDM0_AGCPARAMETER1, BIT(3),
				      reg_c70);
			rtl_set_bbreg(hw, RFPGA0_XCD_SWITCHCONTROL, 0xFF000000,
				      reg_85c);
			rtl_set_bbreg(hw, 0xa74, 0xF000, reg_a74);
			rtl_set_bbreg(hw, 0x818, BIT(28), 0x0);
			rtl_set_bbreg(hw, RFPGA0_XCD_RFINTERFACESW,
				      BIT(5), 0x0);
		}

		dm_pstable->pre_rfstate = dm_pstable->cur_rfstate;
	}
}

static void rtl8723e_dm_dynamic_bb_powersaving(struct ieee80211_hw *hw)
{
	struct rtl_priv *rtlpriv = rtl_priv(hw);
	struct rtl_mac *mac = rtl_mac(rtl_priv(hw));
	struct ps_t *dm_pstable = &rtlpriv->dm_pstable;

	if (((mac->link_state == MAC80211_NOLINK)) &&
	    (rtlpriv->dm.entry_min_undec_sm_pwdb == 0)) {
		dm_pstable->rssi_val_min = 0;
		RT_TRACE(rtlpriv, DBG_LOUD, DBG_LOUD,
			 "Not connected to any\n");
	}

	if (mac->link_state == MAC80211_LINKED) {
		if (mac->opmode == NL80211_IFTYPE_ADHOC) {
			dm_pstable->rssi_val_min =
			    rtlpriv->dm.entry_min_undec_sm_pwdb;
			RT_TRACE(rtlpriv, DBG_LOUD, DBG_LOUD,
				 "AP Client PWDB = 0x%lx\n",
				  dm_pstable->rssi_val_min);
		} else {
			dm_pstable->rssi_val_min =
			    rtlpriv->dm.undec_sm_pwdb;
			RT_TRACE(rtlpriv, DBG_LOUD, DBG_LOUD,
				 "STA Default Port PWDB = 0x%lx\n",
				  dm_pstable->rssi_val_min);
		}
	} else {
		dm_pstable->rssi_val_min =
		    rtlpriv->dm.entry_min_undec_sm_pwdb;

		RT_TRACE(rtlpriv, DBG_LOUD, DBG_LOUD,
			 "AP Ext Port PWDB = 0x%lx\n",
			  dm_pstable->rssi_val_min);
	}

	rtl8723e_dm_rf_saving(hw, false);
}

void rtl8723e_dm_init(struct ieee80211_hw *hw)
{
	struct rtl_priv *rtlpriv = rtl_priv(hw);

	rtlpriv->dm.dm_type = DM_TYPE_BYDRIVER;
	rtl_dm_diginit(hw, 0x20);
	rtl8723_dm_init_dynamic_txpower(hw);
	rtl8723_dm_init_edca_turbo(hw);
	rtl8723e_dm_init_rate_adaptive_mask(hw);
	rtl8723e_dm_initialize_txpower_tracking(hw);
	rtl8723_dm_init_dynamic_bb_powersaving(hw);
}

void rtl8723e_dm_watchdog(struct ieee80211_hw *hw)
{
	struct rtl_priv *rtlpriv = rtl_priv(hw);
	struct rtl_ps_ctl *ppsc = rtl_psc(rtl_priv(hw));
	bool fw_current_inpsmode = false;
	bool fw_ps_awake = true;
	rtlpriv->cfg->ops->get_hw_reg(hw, HW_VAR_FW_PSMODE_STATUS,
				      (u8 *)(&fw_current_inpsmode));
	rtlpriv->cfg->ops->get_hw_reg(hw, HW_VAR_FWLPS_RF_ON,
				      (u8 *)(&fw_ps_awake));

	if (ppsc->p2p_ps_info.p2p_ps_mode)
		fw_ps_awake = false;

	spin_lock(&rtlpriv->locks.rf_ps_lock);
	if ((ppsc->rfpwr_state == ERFON) &&
	    ((!fw_current_inpsmode) && fw_ps_awake) &&
	    (!ppsc->rfchange_inprogress)) {
		rtl8723e_dm_pwdb_monitor(hw);
		rtl8723e_dm_dig(hw);
		rtl8723e_dm_false_alarm_counter_statistics(hw);
		rtl8723e_dm_dynamic_bb_powersaving(hw);
		rtl8723e_dm_dynamic_txpower(hw);
		rtl8723e_dm_check_txpower_tracking(hw);
		rtl8723e_dm_refresh_rate_adaptive_mask(hw);
		rtl8723e_dm_bt_coexist(hw);
		rtl8723e_dm_check_edca_turbo(hw);
	}
	spin_unlock(&rtlpriv->locks.rf_ps_lock);
	if (rtlpriv->btcoexist.init_set)
		rtl_write_byte(rtlpriv, 0x76e, 0xc);
}

static void rtl8723e_dm_init_bt_coexist(struct ieee80211_hw *hw)
{
	struct rtl_priv *rtlpriv = rtl_priv(hw);

	rtlpriv->btcoexist.bt_rfreg_origin_1e
		= rtl_get_rfreg(hw, (enum radio_path)0, RF_RCK1, 0xfffff);
	rtlpriv->btcoexist.bt_rfreg_origin_1f
		= rtl_get_rfreg(hw, (enum radio_path)0, RF_RCK2, 0xf0);

	rtlpriv->btcoexist.cstate = 0;
	rtlpriv->btcoexist.previous_state = 0;
	rtlpriv->btcoexist.cstate_h = 0;
	rtlpriv->btcoexist.previous_state_h = 0;
	rtlpriv->btcoexist.lps_counter = 0;

	/*  Enable counter statistics */
	rtl_write_byte(rtlpriv, 0x76e, 0x4);
	rtl_write_byte(rtlpriv, 0x778, 0x3);
	rtl_write_byte(rtlpriv, 0x40, 0x20);

	rtlpriv->btcoexist.init_set = true;
}

void rtl8723e_dm_bt_coexist(struct ieee80211_hw *hw)
{
	struct rtl_priv *rtlpriv = rtl_priv(hw);
	u8 tmp_byte = 0;
	if (!rtlpriv->btcoexist.bt_coexistence) {
		RT_TRACE(rtlpriv, COMP_BT_COEXIST, DBG_LOUD,
			 "[DM]{BT], BT not exist!!\n");
		return;
	}

	if (!rtlpriv->btcoexist.init_set) {
		RT_TRACE(rtlpriv, COMP_BT_COEXIST, DBG_LOUD,
			 "[DM][BT], rtl8723e_dm_bt_coexist()\n");
		rtl8723e_dm_init_bt_coexist(hw);
	}

	tmp_byte = rtl_read_byte(rtlpriv, 0x40);
	RT_TRACE(rtlpriv, COMP_BT_COEXIST, DBG_LOUD,
		 "[DM][BT], 0x40 is 0x%x\n", tmp_byte);
	RT_TRACE(rtlpriv, COMP_BT_COEXIST, DBG_DMESG,
		 "[DM][BT], bt_dm_coexist start\n");
	rtl8723e_dm_bt_coexist_8723(hw);
}<|MERGE_RESOLUTION|>--- conflicted
+++ resolved
@@ -663,11 +663,7 @@
 
 }
 
-<<<<<<< HEAD
-void rtl8723e_dm_refresh_rate_adaptive_mask(struct ieee80211_hw *hw)
-=======
 static void rtl8723e_dm_refresh_rate_adaptive_mask(struct ieee80211_hw *hw)
->>>>>>> 0ecfebd2
 {
 	struct rtl_priv *rtlpriv = rtl_priv(hw);
 	struct rtl_hal *rtlhal = rtl_hal(rtl_priv(hw));
