/*******************************************************************************
  This contains the functions to handle the platform driver.

  Copyright (C) 2007-2011  STMicroelectronics Ltd

  This program is free software; you can redistribute it and/or modify it
  under the terms and conditions of the GNU General Public License,
  version 2, as published by the Free Software Foundation.

  This program is distributed in the hope it will be useful, but WITHOUT
  ANY WARRANTY; without even the implied warranty of MERCHANTABILITY or
  FITNESS FOR A PARTICULAR PURPOSE.  See the GNU General Public License for
  more details.

  The full GNU General Public License is included in this distribution in
  the file called "COPYING".

  Author: Giuseppe Cavallaro <peppe.cavallaro@st.com>
*******************************************************************************/

#include <linux/platform_device.h>
#include <linux/module.h>
#include <linux/io.h>
#include <linux/of.h>
#include <linux/of_net.h>
#include <linux/of_device.h>
#include <linux/of_mdio.h>

#include "stmmac.h"
#include "stmmac_platform.h"

#ifdef CONFIG_OF

/**
 * dwmac1000_validate_mcast_bins - validates the number of Multicast filter bins
 * @mcast_bins: Multicast filtering bins
 * Description:
 * this function validates the number of Multicast filtering bins specified
 * by the configuration through the device tree. The Synopsys GMAC supports
 * 64 bins, 128 bins, or 256 bins. "bins" refer to the division of CRC
 * number space. 64 bins correspond to 6 bits of the CRC, 128 corresponds
 * to 7 bits, and 256 refers to 8 bits of the CRC. Any other setting is
 * invalid and will cause the filtering algorithm to use Multicast
 * promiscuous mode.
 */
static int dwmac1000_validate_mcast_bins(int mcast_bins)
{
	int x = mcast_bins;

	switch (x) {
	case HASH_TABLE_SIZE:
	case 128:
	case 256:
		break;
	default:
		x = 0;
		pr_info("Hash table entries set to unexpected value %d",
			mcast_bins);
		break;
	}
	return x;
}

/**
 * dwmac1000_validate_ucast_entries - validate the Unicast address entries
 * @ucast_entries: number of Unicast address entries
 * Description:
 * This function validates the number of Unicast address entries supported
 * by a particular Synopsys 10/100/1000 controller. The Synopsys controller
 * supports 1, 32, 64, or 128 Unicast filter entries for it's Unicast filter
 * logic. This function validates a valid, supported configuration is
 * selected, and defaults to 1 Unicast address if an unsupported
 * configuration is selected.
 */
static int dwmac1000_validate_ucast_entries(int ucast_entries)
{
	int x = ucast_entries;

	switch (x) {
	case 1:
	case 32:
	case 64:
	case 128:
		break;
	default:
		x = 1;
		pr_info("Unicast table entries set to unexpected value %d\n",
			ucast_entries);
		break;
	}
	return x;
}

/**
 * stmmac_axi_setup - parse DT parameters for programming the AXI register
 * @pdev: platform device
 * @priv: driver private struct.
 * Description:
 * if required, from device-tree the AXI internal register can be tuned
 * by using platform parameters.
 */
static struct stmmac_axi *stmmac_axi_setup(struct platform_device *pdev)
{
	struct device_node *np;
	struct stmmac_axi *axi;

	np = of_parse_phandle(pdev->dev.of_node, "snps,axi-config", 0);
	if (!np)
		return NULL;

	axi = devm_kzalloc(&pdev->dev, sizeof(*axi), GFP_KERNEL);
	if (!axi) {
		of_node_put(np);
		return ERR_PTR(-ENOMEM);
	}

	axi->axi_lpi_en = of_property_read_bool(np, "snps,lpi_en");
	axi->axi_xit_frm = of_property_read_bool(np, "snps,xit_frm");
	axi->axi_kbbe = of_property_read_bool(np, "snps,axi_kbbe");
	axi->axi_fb = of_property_read_bool(np, "snps,axi_fb");
	axi->axi_mb = of_property_read_bool(np, "snps,axi_mb");
	axi->axi_rb =  of_property_read_bool(np, "snps,axi_rb");

	if (of_property_read_u32(np, "snps,wr_osr_lmt", &axi->axi_wr_osr_lmt))
		axi->axi_wr_osr_lmt = 1;
	if (of_property_read_u32(np, "snps,rd_osr_lmt", &axi->axi_rd_osr_lmt))
		axi->axi_rd_osr_lmt = 1;
	of_property_read_u32_array(np, "snps,blen", axi->axi_blen, AXI_BLEN);
	of_node_put(np);

	return axi;
}

/**
 * stmmac_mtl_setup - parse DT parameters for multiple queues configuration
 * @pdev: platform device
 */
static void stmmac_mtl_setup(struct platform_device *pdev,
			     struct plat_stmmacenet_data *plat)
{
	struct device_node *q_node;
	struct device_node *rx_node;
	struct device_node *tx_node;
	u8 queue = 0;

	/* For backwards-compatibility with device trees that don't have any
	 * snps,mtl-rx-config or snps,mtl-tx-config properties, we fall back
	 * to one RX and TX queues each.
	 */
	plat->rx_queues_to_use = 1;
	plat->tx_queues_to_use = 1;

	rx_node = of_parse_phandle(pdev->dev.of_node, "snps,mtl-rx-config", 0);
	if (!rx_node)
		return;

	tx_node = of_parse_phandle(pdev->dev.of_node, "snps,mtl-tx-config", 0);
	if (!tx_node) {
		of_node_put(rx_node);
		return;
	}

	/* Processing RX queues common config */
	if (of_property_read_u8(rx_node, "snps,rx-queues-to-use",
				&plat->rx_queues_to_use))
		plat->rx_queues_to_use = 1;

	if (of_property_read_bool(rx_node, "snps,rx-sched-sp"))
		plat->rx_sched_algorithm = MTL_RX_ALGORITHM_SP;
	else if (of_property_read_bool(rx_node, "snps,rx-sched-wsp"))
		plat->rx_sched_algorithm = MTL_RX_ALGORITHM_WSP;
	else
		plat->rx_sched_algorithm = MTL_RX_ALGORITHM_SP;

	/* Processing individual RX queue config */
	for_each_child_of_node(rx_node, q_node) {
		if (queue >= plat->rx_queues_to_use)
			break;

		if (of_property_read_bool(q_node, "snps,dcb-algorithm"))
			plat->rx_queues_cfg[queue].mode_to_use = MTL_QUEUE_DCB;
		else if (of_property_read_bool(q_node, "snps,avb-algorithm"))
			plat->rx_queues_cfg[queue].mode_to_use = MTL_QUEUE_AVB;
		else
			plat->rx_queues_cfg[queue].mode_to_use = MTL_QUEUE_DCB;

		if (of_property_read_u8(q_node, "snps,map-to-dma-channel",
					&plat->rx_queues_cfg[queue].chan))
			plat->rx_queues_cfg[queue].chan = queue;
		/* TODO: Dynamic mapping to be included in the future */

		if (of_property_read_u32(q_node, "snps,priority",
					&plat->rx_queues_cfg[queue].prio)) {
			plat->rx_queues_cfg[queue].prio = 0;
			plat->rx_queues_cfg[queue].use_prio = false;
		} else {
			plat->rx_queues_cfg[queue].use_prio = true;
		}

		/* RX queue specific packet type routing */
		if (of_property_read_bool(q_node, "snps,route-avcp"))
			plat->rx_queues_cfg[queue].pkt_route = PACKET_AVCPQ;
		else if (of_property_read_bool(q_node, "snps,route-ptp"))
			plat->rx_queues_cfg[queue].pkt_route = PACKET_PTPQ;
		else if (of_property_read_bool(q_node, "snps,route-dcbcp"))
			plat->rx_queues_cfg[queue].pkt_route = PACKET_DCBCPQ;
		else if (of_property_read_bool(q_node, "snps,route-up"))
			plat->rx_queues_cfg[queue].pkt_route = PACKET_UPQ;
		else if (of_property_read_bool(q_node, "snps,route-multi-broad"))
			plat->rx_queues_cfg[queue].pkt_route = PACKET_MCBCQ;
		else
			plat->rx_queues_cfg[queue].pkt_route = 0x0;

		queue++;
	}

	/* Processing TX queues common config */
	if (of_property_read_u8(tx_node, "snps,tx-queues-to-use",
				&plat->tx_queues_to_use))
		plat->tx_queues_to_use = 1;

	if (of_property_read_bool(tx_node, "snps,tx-sched-wrr"))
		plat->tx_sched_algorithm = MTL_TX_ALGORITHM_WRR;
	else if (of_property_read_bool(tx_node, "snps,tx-sched-wfq"))
		plat->tx_sched_algorithm = MTL_TX_ALGORITHM_WFQ;
	else if (of_property_read_bool(tx_node, "snps,tx-sched-dwrr"))
		plat->tx_sched_algorithm = MTL_TX_ALGORITHM_DWRR;
	else if (of_property_read_bool(tx_node, "snps,tx-sched-sp"))
		plat->tx_sched_algorithm = MTL_TX_ALGORITHM_SP;
	else
		plat->tx_sched_algorithm = MTL_TX_ALGORITHM_SP;

	queue = 0;

	/* Processing individual TX queue config */
	for_each_child_of_node(tx_node, q_node) {
		if (queue >= plat->tx_queues_to_use)
			break;

		if (of_property_read_u8(q_node, "snps,weight",
					&plat->tx_queues_cfg[queue].weight))
			plat->tx_queues_cfg[queue].weight = 0x10 + queue;

		if (of_property_read_bool(q_node, "snps,dcb-algorithm")) {
			plat->tx_queues_cfg[queue].mode_to_use = MTL_QUEUE_DCB;
		} else if (of_property_read_bool(q_node,
						 "snps,avb-algorithm")) {
			plat->tx_queues_cfg[queue].mode_to_use = MTL_QUEUE_AVB;

			/* Credit Base Shaper parameters used by AVB */
			if (of_property_read_u32(q_node, "snps,send_slope",
				&plat->tx_queues_cfg[queue].send_slope))
				plat->tx_queues_cfg[queue].send_slope = 0x0;
			if (of_property_read_u32(q_node, "snps,idle_slope",
				&plat->tx_queues_cfg[queue].idle_slope))
				plat->tx_queues_cfg[queue].idle_slope = 0x0;
			if (of_property_read_u32(q_node, "snps,high_credit",
				&plat->tx_queues_cfg[queue].high_credit))
				plat->tx_queues_cfg[queue].high_credit = 0x0;
			if (of_property_read_u32(q_node, "snps,low_credit",
				&plat->tx_queues_cfg[queue].low_credit))
				plat->tx_queues_cfg[queue].low_credit = 0x0;
		} else {
			plat->tx_queues_cfg[queue].mode_to_use = MTL_QUEUE_DCB;
		}

		if (of_property_read_u32(q_node, "snps,priority",
					&plat->tx_queues_cfg[queue].prio)) {
			plat->tx_queues_cfg[queue].prio = 0;
			plat->tx_queues_cfg[queue].use_prio = false;
		} else {
			plat->tx_queues_cfg[queue].use_prio = true;
		}

		queue++;
	}

	of_node_put(rx_node);
	of_node_put(tx_node);
	of_node_put(q_node);
}

/**
 * stmmac_dt_phy - parse device-tree driver parameters to allocate PHY resources
 * @plat: driver data platform structure
 * @np: device tree node
 * @dev: device pointer
 * Description:
 * The mdio bus will be allocated in case of a phy transceiver is on board;
 * it will be NULL if the fixed-link is configured.
 * If there is the "snps,dwmac-mdio" sub-node the mdio will be allocated
 * in any case (for DSA, mdio must be registered even if fixed-link).
 * The table below sums the supported configurations:
 *	-------------------------------
 *	snps,phy-addr	|     Y
 *	-------------------------------
 *	phy-handle	|     Y
 *	-------------------------------
 *	fixed-link	|     N
 *	-------------------------------
 *	snps,dwmac-mdio	|
 *	  even if	|     Y
 *	fixed-link	|
 *	-------------------------------
 *
 * It returns 0 in case of success otherwise -ENODEV.
 */
static int stmmac_dt_phy(struct plat_stmmacenet_data *plat,
			 struct device_node *np, struct device *dev)
{
	bool mdio = true;
	static const struct of_device_id need_mdio_ids[] = {
		{ .compatible = "snps,dwc-qos-ethernet-4.10" },
		{ .compatible = "allwinner,sun8i-a83t-emac" },
		{ .compatible = "allwinner,sun8i-h3-emac" },
		{ .compatible = "allwinner,sun8i-v3s-emac" },
		{ .compatible = "allwinner,sun50i-a64-emac" },
<<<<<<< HEAD
=======
		{},
>>>>>>> bb176f67
	};

	/* If phy-handle property is passed from DT, use it as the PHY */
	plat->phy_node = of_parse_phandle(np, "phy-handle", 0);
	if (plat->phy_node)
		dev_dbg(dev, "Found phy-handle subnode\n");

	/* If phy-handle is not specified, check if we have a fixed-phy */
	if (!plat->phy_node && of_phy_is_fixed_link(np)) {
		if ((of_phy_register_fixed_link(np) < 0))
			return -ENODEV;

		dev_dbg(dev, "Found fixed-link subnode\n");
		plat->phy_node = of_node_get(np);
		mdio = false;
	}

	if (of_match_node(need_mdio_ids, np)) {
		plat->mdio_node = of_get_child_by_name(np, "mdio");
	} else {
		/**
		 * If snps,dwmac-mdio is passed from DT, always register
		 * the MDIO
		 */
		for_each_child_of_node(np, plat->mdio_node) {
			if (of_device_is_compatible(plat->mdio_node,
						    "snps,dwmac-mdio"))
				break;
		}
	}

	if (plat->mdio_node) {
		dev_dbg(dev, "Found MDIO subnode\n");
		mdio = true;
	}

	if (mdio)
		plat->mdio_bus_data =
			devm_kzalloc(dev, sizeof(struct stmmac_mdio_bus_data),
				     GFP_KERNEL);
	return 0;
}

/**
 * stmmac_probe_config_dt - parse device-tree driver parameters
 * @pdev: platform_device structure
 * @mac: MAC address to use
 * Description:
 * this function is to read the driver parameters from device-tree and
 * set some private fields that will be used by the main at runtime.
 */
struct plat_stmmacenet_data *
stmmac_probe_config_dt(struct platform_device *pdev, const char **mac)
{
	struct device_node *np = pdev->dev.of_node;
	struct plat_stmmacenet_data *plat;
	struct stmmac_dma_cfg *dma_cfg;

	plat = devm_kzalloc(&pdev->dev, sizeof(*plat), GFP_KERNEL);
	if (!plat)
		return ERR_PTR(-ENOMEM);

	*mac = of_get_mac_address(np);
	plat->interface = of_get_phy_mode(np);

	/* Get max speed of operation from device tree */
	if (of_property_read_u32(np, "max-speed", &plat->max_speed))
		plat->max_speed = -1;

	plat->bus_id = of_alias_get_id(np, "ethernet");
	if (plat->bus_id < 0)
		plat->bus_id = 0;

	/* Default to phy auto-detection */
	plat->phy_addr = -1;

	/* "snps,phy-addr" is not a standard property. Mark it as deprecated
	 * and warn of its use. Remove this when phy node support is added.
	 */
	if (of_property_read_u32(np, "snps,phy-addr", &plat->phy_addr) == 0)
		dev_warn(&pdev->dev, "snps,phy-addr property is deprecated\n");

	/* To Configure PHY by using all device-tree supported properties */
	if (stmmac_dt_phy(plat, np, &pdev->dev))
		return ERR_PTR(-ENODEV);

	of_property_read_u32(np, "tx-fifo-depth", &plat->tx_fifo_size);

	of_property_read_u32(np, "rx-fifo-depth", &plat->rx_fifo_size);

	plat->force_sf_dma_mode =
		of_property_read_bool(np, "snps,force_sf_dma_mode");

	plat->en_tx_lpi_clockgating =
		of_property_read_bool(np, "snps,en-tx-lpi-clockgating");

	/* Set the maxmtu to a default of JUMBO_LEN in case the
	 * parameter is not present in the device tree.
	 */
	plat->maxmtu = JUMBO_LEN;

	/* Set default value for multicast hash bins */
	plat->multicast_filter_bins = HASH_TABLE_SIZE;

	/* Set default value for unicast filter entries */
	plat->unicast_filter_entries = 1;

	/*
	 * Currently only the properties needed on SPEAr600
	 * are provided. All other properties should be added
	 * once needed on other platforms.
	 */
	if (of_device_is_compatible(np, "st,spear600-gmac") ||
		of_device_is_compatible(np, "snps,dwmac-3.50a") ||
		of_device_is_compatible(np, "snps,dwmac-3.70a") ||
		of_device_is_compatible(np, "snps,dwmac")) {
		/* Note that the max-frame-size parameter as defined in the
		 * ePAPR v1.1 spec is defined as max-frame-size, it's
		 * actually used as the IEEE definition of MAC Client
		 * data, or MTU. The ePAPR specification is confusing as
		 * the definition is max-frame-size, but usage examples
		 * are clearly MTUs
		 */
		of_property_read_u32(np, "max-frame-size", &plat->maxmtu);
		of_property_read_u32(np, "snps,multicast-filter-bins",
				     &plat->multicast_filter_bins);
		of_property_read_u32(np, "snps,perfect-filter-entries",
				     &plat->unicast_filter_entries);
		plat->unicast_filter_entries = dwmac1000_validate_ucast_entries(
					       plat->unicast_filter_entries);
		plat->multicast_filter_bins = dwmac1000_validate_mcast_bins(
					      plat->multicast_filter_bins);
		plat->has_gmac = 1;
		plat->pmt = 1;
	}

	if (of_device_is_compatible(np, "snps,dwmac-4.00") ||
	    of_device_is_compatible(np, "snps,dwmac-4.10a")) {
		plat->has_gmac4 = 1;
		plat->has_gmac = 0;
		plat->pmt = 1;
		plat->tso_en = of_property_read_bool(np, "snps,tso");
	}

	if (of_device_is_compatible(np, "snps,dwmac-3.610") ||
		of_device_is_compatible(np, "snps,dwmac-3.710")) {
		plat->enh_desc = 1;
		plat->bugged_jumbo = 1;
		plat->force_sf_dma_mode = 1;
	}

	dma_cfg = devm_kzalloc(&pdev->dev, sizeof(*dma_cfg),
			       GFP_KERNEL);
	if (!dma_cfg) {
		stmmac_remove_config_dt(pdev, plat);
		return ERR_PTR(-ENOMEM);
	}
	plat->dma_cfg = dma_cfg;

	of_property_read_u32(np, "snps,pbl", &dma_cfg->pbl);
	if (!dma_cfg->pbl)
		dma_cfg->pbl = DEFAULT_DMA_PBL;
	of_property_read_u32(np, "snps,txpbl", &dma_cfg->txpbl);
	of_property_read_u32(np, "snps,rxpbl", &dma_cfg->rxpbl);
	dma_cfg->pblx8 = !of_property_read_bool(np, "snps,no-pbl-x8");

	dma_cfg->aal = of_property_read_bool(np, "snps,aal");
	dma_cfg->fixed_burst = of_property_read_bool(np, "snps,fixed-burst");
	dma_cfg->mixed_burst = of_property_read_bool(np, "snps,mixed-burst");

	plat->force_thresh_dma_mode = of_property_read_bool(np, "snps,force_thresh_dma_mode");
	if (plat->force_thresh_dma_mode) {
		plat->force_sf_dma_mode = 0;
		pr_warn("force_sf_dma_mode is ignored if force_thresh_dma_mode is set.");
	}

	of_property_read_u32(np, "snps,ps-speed", &plat->mac_port_sel_speed);

	plat->axi = stmmac_axi_setup(pdev);

	stmmac_mtl_setup(pdev, plat);

	/* clock setup */
	plat->stmmac_clk = devm_clk_get(&pdev->dev,
					STMMAC_RESOURCE_NAME);
	if (IS_ERR(plat->stmmac_clk)) {
		dev_warn(&pdev->dev, "Cannot get CSR clock\n");
		plat->stmmac_clk = NULL;
	}
	clk_prepare_enable(plat->stmmac_clk);

	plat->pclk = devm_clk_get(&pdev->dev, "pclk");
	if (IS_ERR(plat->pclk)) {
		if (PTR_ERR(plat->pclk) == -EPROBE_DEFER)
			goto error_pclk_get;

		plat->pclk = NULL;
	}
	clk_prepare_enable(plat->pclk);

	/* Fall-back to main clock in case of no PTP ref is passed */
	plat->clk_ptp_ref = devm_clk_get(&pdev->dev, "ptp_ref");
	if (IS_ERR(plat->clk_ptp_ref)) {
		plat->clk_ptp_rate = clk_get_rate(plat->stmmac_clk);
		plat->clk_ptp_ref = NULL;
		dev_warn(&pdev->dev, "PTP uses main clock\n");
	} else {
		plat->clk_ptp_rate = clk_get_rate(plat->clk_ptp_ref);
		dev_dbg(&pdev->dev, "PTP rate %d\n", plat->clk_ptp_rate);
	}

	plat->stmmac_rst = devm_reset_control_get(&pdev->dev,
						  STMMAC_RESOURCE_NAME);
	if (IS_ERR(plat->stmmac_rst)) {
		if (PTR_ERR(plat->stmmac_rst) == -EPROBE_DEFER)
			goto error_hw_init;

		dev_info(&pdev->dev, "no reset control found\n");
		plat->stmmac_rst = NULL;
	}

	return plat;

error_hw_init:
	clk_disable_unprepare(plat->pclk);
error_pclk_get:
	clk_disable_unprepare(plat->stmmac_clk);

	return ERR_PTR(-EPROBE_DEFER);
}

/**
 * stmmac_remove_config_dt - undo the effects of stmmac_probe_config_dt()
 * @pdev: platform_device structure
 * @plat: driver data platform structure
 *
 * Release resources claimed by stmmac_probe_config_dt().
 */
void stmmac_remove_config_dt(struct platform_device *pdev,
			     struct plat_stmmacenet_data *plat)
{
	struct device_node *np = pdev->dev.of_node;

	if (of_phy_is_fixed_link(np))
		of_phy_deregister_fixed_link(np);
	of_node_put(plat->phy_node);
	of_node_put(plat->mdio_node);
}
#else
struct plat_stmmacenet_data *
stmmac_probe_config_dt(struct platform_device *pdev, const char **mac)
{
	return ERR_PTR(-EINVAL);
}

void stmmac_remove_config_dt(struct platform_device *pdev,
			     struct plat_stmmacenet_data *plat)
{
}
#endif /* CONFIG_OF */
EXPORT_SYMBOL_GPL(stmmac_probe_config_dt);
EXPORT_SYMBOL_GPL(stmmac_remove_config_dt);

int stmmac_get_platform_resources(struct platform_device *pdev,
				  struct stmmac_resources *stmmac_res)
{
	struct resource *res;

	memset(stmmac_res, 0, sizeof(*stmmac_res));

	/* Get IRQ information early to have an ability to ask for deferred
	 * probe if needed before we went too far with resource allocation.
	 */
	stmmac_res->irq = platform_get_irq_byname(pdev, "macirq");
	if (stmmac_res->irq < 0) {
		if (stmmac_res->irq != -EPROBE_DEFER) {
			dev_err(&pdev->dev,
				"MAC IRQ configuration information not found\n");
		}
		return stmmac_res->irq;
	}

	/* On some platforms e.g. SPEAr the wake up irq differs from the mac irq
	 * The external wake up irq can be passed through the platform code
	 * named as "eth_wake_irq"
	 *
	 * In case the wake up interrupt is not passed from the platform
	 * so the driver will continue to use the mac irq (ndev->irq)
	 */
	stmmac_res->wol_irq = platform_get_irq_byname(pdev, "eth_wake_irq");
	if (stmmac_res->wol_irq < 0) {
		if (stmmac_res->wol_irq == -EPROBE_DEFER)
			return -EPROBE_DEFER;
		stmmac_res->wol_irq = stmmac_res->irq;
	}

	stmmac_res->lpi_irq = platform_get_irq_byname(pdev, "eth_lpi");
	if (stmmac_res->lpi_irq == -EPROBE_DEFER)
		return -EPROBE_DEFER;

	res = platform_get_resource(pdev, IORESOURCE_MEM, 0);
	stmmac_res->addr = devm_ioremap_resource(&pdev->dev, res);

	return PTR_ERR_OR_ZERO(stmmac_res->addr);
}
EXPORT_SYMBOL_GPL(stmmac_get_platform_resources);

/**
 * stmmac_pltfr_remove
 * @pdev: platform device pointer
 * Description: this function calls the main to free the net resources
 * and calls the platforms hook and release the resources (e.g. mem).
 */
int stmmac_pltfr_remove(struct platform_device *pdev)
{
	struct net_device *ndev = platform_get_drvdata(pdev);
	struct stmmac_priv *priv = netdev_priv(ndev);
	struct plat_stmmacenet_data *plat = priv->plat;
	int ret = stmmac_dvr_remove(&pdev->dev);

	if (plat->exit)
		plat->exit(pdev, plat->bsp_priv);

	stmmac_remove_config_dt(pdev, plat);

	return ret;
}
EXPORT_SYMBOL_GPL(stmmac_pltfr_remove);

#ifdef CONFIG_PM_SLEEP
/**
 * stmmac_pltfr_suspend
 * @dev: device pointer
 * Description: this function is invoked when suspend the driver and it direcly
 * call the main suspend function and then, if required, on some platform, it
 * can call an exit helper.
 */
static int stmmac_pltfr_suspend(struct device *dev)
{
	int ret;
	struct net_device *ndev = dev_get_drvdata(dev);
	struct stmmac_priv *priv = netdev_priv(ndev);
	struct platform_device *pdev = to_platform_device(dev);

	ret = stmmac_suspend(dev);
	if (priv->plat->exit)
		priv->plat->exit(pdev, priv->plat->bsp_priv);

	return ret;
}

/**
 * stmmac_pltfr_resume
 * @dev: device pointer
 * Description: this function is invoked when resume the driver before calling
 * the main resume function, on some platforms, it can call own init helper
 * if required.
 */
static int stmmac_pltfr_resume(struct device *dev)
{
	struct net_device *ndev = dev_get_drvdata(dev);
	struct stmmac_priv *priv = netdev_priv(ndev);
	struct platform_device *pdev = to_platform_device(dev);

	if (priv->plat->init)
		priv->plat->init(pdev, priv->plat->bsp_priv);

	return stmmac_resume(dev);
}
#endif /* CONFIG_PM_SLEEP */

SIMPLE_DEV_PM_OPS(stmmac_pltfr_pm_ops, stmmac_pltfr_suspend,
				       stmmac_pltfr_resume);
EXPORT_SYMBOL_GPL(stmmac_pltfr_pm_ops);

MODULE_DESCRIPTION("STMMAC 10/100/1000 Ethernet platform support");
MODULE_AUTHOR("Giuseppe Cavallaro <peppe.cavallaro@st.com>");
MODULE_LICENSE("GPL");<|MERGE_RESOLUTION|>--- conflicted
+++ resolved
@@ -315,10 +315,7 @@
 		{ .compatible = "allwinner,sun8i-h3-emac" },
 		{ .compatible = "allwinner,sun8i-v3s-emac" },
 		{ .compatible = "allwinner,sun50i-a64-emac" },
-<<<<<<< HEAD
-=======
 		{},
->>>>>>> bb176f67
 	};
 
 	/* If phy-handle property is passed from DT, use it as the PHY */
