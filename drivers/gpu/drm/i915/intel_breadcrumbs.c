--- conflicted
+++ resolved
@@ -28,9 +28,6 @@
 
 #include "i915_drv.h"
 
-<<<<<<< HEAD
-#define task_asleep(tsk) ((tsk)->state & TASK_NORMAL && !(tsk)->on_rq)
-
 static void irq_enable(struct intel_engine_cs *engine)
 {
 	if (!engine->irq_enable)
@@ -69,45 +66,6 @@
 void intel_engine_disarm_breadcrumbs(struct intel_engine_cs *engine)
 {
 	struct intel_breadcrumbs *b = &engine->breadcrumbs;
-=======
-static void irq_enable(struct intel_engine_cs *engine)
-{
-	if (!engine->irq_enable)
-		return;
-
-	/* Caller disables interrupts */
-	spin_lock(&engine->i915->irq_lock);
-	engine->irq_enable(engine);
-	spin_unlock(&engine->i915->irq_lock);
-}
-
-static void irq_disable(struct intel_engine_cs *engine)
-{
-	if (!engine->irq_disable)
-		return;
-
-	/* Caller disables interrupts */
-	spin_lock(&engine->i915->irq_lock);
-	engine->irq_disable(engine);
-	spin_unlock(&engine->i915->irq_lock);
-}
-
-static void __intel_breadcrumbs_disarm_irq(struct intel_breadcrumbs *b)
-{
-	lockdep_assert_held(&b->irq_lock);
-
-	GEM_BUG_ON(!b->irq_enabled);
-	if (!--b->irq_enabled)
-		irq_disable(container_of(b,
-					 struct intel_engine_cs,
-					 breadcrumbs));
-
-	b->irq_armed = false;
-}
-
-void intel_engine_disarm_breadcrumbs(struct intel_engine_cs *engine)
-{
-	struct intel_breadcrumbs *b = &engine->breadcrumbs;
 
 	if (!b->irq_armed)
 		return;
@@ -136,29 +94,12 @@
 	set_bit(DMA_FENCE_FLAG_TIMESTAMP_BIT, &fence->flags);
 	trace_dma_fence_signaled(fence);
 }
->>>>>>> 0ecfebd2
 
 static void
 __dma_fence_signal__notify(struct dma_fence *fence)
 {
 	struct dma_fence_cb *cur, *tmp;
 
-<<<<<<< HEAD
-	spin_lock_irq(&b->irq_lock);
-	if (b->irq_armed)
-		__intel_breadcrumbs_disarm_irq(b);
-	spin_unlock_irq(&b->irq_lock);
-}
-
-static inline bool __request_completed(const struct i915_request *rq)
-{
-	return i915_seqno_passed(__hwsp_seqno(rq), rq->fence.seqno);
-}
-
-bool intel_engine_breadcrumbs_irq(struct intel_engine_cs *engine)
-{
-	struct intel_breadcrumbs *b = &engine->breadcrumbs;
-=======
 	lockdep_assert_held(fence->lock);
 	lockdep_assert_irqs_disabled();
 
@@ -173,7 +114,6 @@
 {
 	struct intel_breadcrumbs *b = &engine->breadcrumbs;
 	const ktime_t timestamp = ktime_get();
->>>>>>> 0ecfebd2
 	struct intel_context *ce, *cn;
 	struct list_head *pos, *next;
 	LIST_HEAD(signal);
@@ -185,7 +125,6 @@
 
 	list_for_each_entry_safe(ce, cn, &b->signalers, signal_link) {
 		GEM_BUG_ON(list_empty(&ce->signals));
-<<<<<<< HEAD
 
 		list_for_each_safe(pos, next, &ce->signals) {
 			struct i915_request *rq =
@@ -196,6 +135,10 @@
 
 			GEM_BUG_ON(!test_bit(I915_FENCE_FLAG_SIGNAL,
 					     &rq->fence.flags));
+			clear_bit(I915_FENCE_FLAG_SIGNAL, &rq->fence.flags);
+
+			if (!__dma_fence_signal(&rq->fence))
+				continue;
 
 			/*
 			 * Queue for execution after dropping the signaling
@@ -203,14 +146,6 @@
 			 * more signalers to the same context or engine.
 			 */
 			i915_request_get(rq);
-
-			/*
-			 * We may race with direct invocation of
-			 * dma_fence_signal(), e.g. i915_request_retire(),
-			 * so we need to acquire our reference to the request
-			 * before we cancel the breadcrumb.
-			 */
-			clear_bit(I915_FENCE_FLAG_SIGNAL, &rq->fence.flags);
 			list_add_tail(&rq->signal_link, &signal);
 		}
 
@@ -225,42 +160,6 @@
 			if (&ce->signals == pos) /* now empty */
 				list_del_init(&ce->signal_link);
 		}
-=======
-
-		list_for_each_safe(pos, next, &ce->signals) {
-			struct i915_request *rq =
-				list_entry(pos, typeof(*rq), signal_link);
-
-			if (!__request_completed(rq))
-				break;
-
-			GEM_BUG_ON(!test_bit(I915_FENCE_FLAG_SIGNAL,
-					     &rq->fence.flags));
-			clear_bit(I915_FENCE_FLAG_SIGNAL, &rq->fence.flags);
-
-			if (!__dma_fence_signal(&rq->fence))
-				continue;
-
-			/*
-			 * Queue for execution after dropping the signaling
-			 * spinlock as the callback chain may end up adding
-			 * more signalers to the same context or engine.
-			 */
-			i915_request_get(rq);
-			list_add_tail(&rq->signal_link, &signal);
-		}
-
-		/*
-		 * We process the list deletion in bulk, only using a list_add
-		 * (not list_move) above but keeping the status of
-		 * rq->signal_link known with the I915_FENCE_FLAG_SIGNAL bit.
-		 */
-		if (!list_is_first(pos, &ce->signals)) {
-			/* Advance the list to the first incomplete request */
-			__list_del_many(&ce->signals, pos);
-			if (&ce->signals == pos) /* now empty */
-				list_del_init(&ce->signal_link);
-		}
 	}
 
 	spin_unlock(&b->irq_lock);
@@ -276,40 +175,9 @@
 		spin_unlock(&rq->lock);
 
 		i915_request_put(rq);
->>>>>>> 0ecfebd2
-	}
-
-<<<<<<< HEAD
-	spin_unlock(&b->irq_lock);
-
-	list_for_each_safe(pos, next, &signal) {
-		struct i915_request *rq =
-			list_entry(pos, typeof(*rq), signal_link);
-
-		dma_fence_signal(&rq->fence);
-		i915_request_put(rq);
-	}
-
-	return !list_empty(&signal);
-}
-
-bool intel_engine_signal_breadcrumbs(struct intel_engine_cs *engine)
-{
-	bool result;
-
-	local_irq_disable();
-	result = intel_engine_breadcrumbs_irq(engine);
-	local_irq_enable();
-
-	return result;
-}
-
-static void signal_irq_work(struct irq_work *work)
-{
-	struct intel_engine_cs *engine =
-		container_of(work, typeof(*engine), breadcrumbs.irq_work);
-
-=======
+	}
+}
+
 void intel_engine_signal_breadcrumbs(struct intel_engine_cs *engine)
 {
 	local_irq_disable();
@@ -322,7 +190,6 @@
 	struct intel_engine_cs *engine =
 		container_of(work, typeof(*engine), breadcrumbs.irq_work);
 
->>>>>>> 0ecfebd2
 	intel_engine_breadcrumbs_irq(engine);
 }
 
@@ -400,28 +267,6 @@
 		irq_disable(engine);
 
 	spin_unlock_irqrestore(&b->irq_lock, flags);
-<<<<<<< HEAD
-}
-
-void intel_engine_fini_breadcrumbs(struct intel_engine_cs *engine)
-{
-}
-
-bool i915_request_enable_breadcrumb(struct i915_request *rq)
-{
-	struct intel_breadcrumbs *b = &rq->engine->breadcrumbs;
-
-	GEM_BUG_ON(test_bit(I915_FENCE_FLAG_SIGNAL, &rq->fence.flags));
-
-	if (!test_bit(I915_FENCE_FLAG_ACTIVE, &rq->fence.flags))
-		return true;
-
-	spin_lock(&b->irq_lock);
-	if (test_bit(I915_FENCE_FLAG_ACTIVE, &rq->fence.flags) &&
-	    !__request_completed(rq)) {
-		struct intel_context *ce = rq->hw_context;
-		struct list_head *pos;
-=======
 }
 
 void intel_engine_fini_breadcrumbs(struct intel_engine_cs *engine)
@@ -440,7 +285,6 @@
 
 		spin_lock(&b->irq_lock);
 		GEM_BUG_ON(test_bit(I915_FENCE_FLAG_SIGNAL, &rq->fence.flags));
->>>>>>> 0ecfebd2
 
 		__intel_breadcrumbs_arm_irq(b);
 
@@ -468,46 +312,6 @@
 		list_add(&rq->signal_link, pos);
 		if (pos == &ce->signals) /* catch transitions from empty list */
 			list_move_tail(&ce->signal_link, &b->signalers);
-<<<<<<< HEAD
-
-		set_bit(I915_FENCE_FLAG_SIGNAL, &rq->fence.flags);
-	}
-	spin_unlock(&b->irq_lock);
-
-	return !__request_completed(rq);
-}
-
-void i915_request_cancel_breadcrumb(struct i915_request *rq)
-{
-	struct intel_breadcrumbs *b = &rq->engine->breadcrumbs;
-
-	if (!test_bit(I915_FENCE_FLAG_SIGNAL, &rq->fence.flags))
-		return;
-
-	spin_lock(&b->irq_lock);
-	if (test_bit(I915_FENCE_FLAG_SIGNAL, &rq->fence.flags)) {
-		struct intel_context *ce = rq->hw_context;
-
-		list_del(&rq->signal_link);
-		if (list_empty(&ce->signals))
-			list_del_init(&ce->signal_link);
-
-		clear_bit(I915_FENCE_FLAG_SIGNAL, &rq->fence.flags);
-	}
-	spin_unlock(&b->irq_lock);
-}
-
-void intel_engine_print_breadcrumbs(struct intel_engine_cs *engine,
-				    struct drm_printer *p)
-{
-	struct intel_breadcrumbs *b = &engine->breadcrumbs;
-	struct intel_context *ce;
-	struct i915_request *rq;
-
-	if (list_empty(&b->signalers))
-		return;
-
-=======
 
 		set_bit(I915_FENCE_FLAG_SIGNAL, &rq->fence.flags);
 		spin_unlock(&b->irq_lock);
@@ -552,7 +356,6 @@
 	if (list_empty(&b->signalers))
 		return;
 
->>>>>>> 0ecfebd2
 	drm_printf(p, "Signals:\n");
 
 	spin_lock_irq(&b->irq_lock);
