/*
 * SPDX-License-Identifier: MIT
 *
 * Copyright © 2008-2018 Intel Corporation
 */

#include <linux/sched/mm.h>
#include <linux/stop_machine.h>

#include "display/intel_display_types.h"
#include "display/intel_overlay.h"

#include "gem/i915_gem_context.h"

#include "i915_drv.h"
#include "i915_gpu_error.h"
#include "i915_irq.h"
#include "intel_engine_pm.h"
#include "intel_gt.h"
#include "intel_gt_pm.h"
#include "intel_reset.h"

#include "uc/intel_guc.h"
#include "uc/intel_guc_submission.h"

#define RESET_MAX_RETRIES 3

/* XXX How to handle concurrent GGTT updates using tiling registers? */
#define RESET_UNDER_STOP_MACHINE 0

static void rmw_set_fw(struct intel_uncore *uncore, i915_reg_t reg, u32 set)
{
	intel_uncore_rmw_fw(uncore, reg, 0, set);
}

static void rmw_clear_fw(struct intel_uncore *uncore, i915_reg_t reg, u32 clr)
{
	intel_uncore_rmw_fw(uncore, reg, clr, 0);
}

static void engine_skip_context(struct i915_request *rq)
{
	struct intel_engine_cs *engine = rq->engine;
	struct intel_context *hung_ctx = rq->context;

	if (!i915_request_is_active(rq))
		return;

	lockdep_assert_held(&engine->active.lock);
	list_for_each_entry_continue(rq, &engine->active.requests, sched.link)
<<<<<<< HEAD
		if (rq->context == hung_ctx)
			i915_request_skip(rq, -EIO);
=======
		if (rq->context == hung_ctx) {
			i915_request_set_error_once(rq, -EIO);
			__i915_request_skip(rq);
		}
>>>>>>> 04d5ce62
}

static void client_mark_guilty(struct i915_gem_context *ctx, bool banned)
{
	struct drm_i915_file_private *file_priv = ctx->file_priv;
	unsigned long prev_hang;
	unsigned int score;
<<<<<<< HEAD

	if (IS_ERR_OR_NULL(file_priv))
		return;

=======

	if (IS_ERR_OR_NULL(file_priv))
		return;

>>>>>>> 04d5ce62
	score = 0;
	if (banned)
		score = I915_CLIENT_SCORE_CONTEXT_BAN;

	prev_hang = xchg(&file_priv->hang_timestamp, jiffies);
	if (time_before(jiffies, prev_hang + I915_CLIENT_FAST_HANG_JIFFIES))
		score += I915_CLIENT_SCORE_HANG_FAST;

	if (score) {
		atomic_add(score, &file_priv->ban_score);

		drm_dbg(&ctx->i915->drm,
			"client %s: gained %u ban score, now %u\n",
			ctx->name, score,
			atomic_read(&file_priv->ban_score));
	}
}

static bool mark_guilty(struct i915_request *rq)
{
	struct i915_gem_context *ctx;
	unsigned long prev_hang;
	bool banned;
	int i;

<<<<<<< HEAD
=======
	if (intel_context_is_closed(rq->context)) {
		intel_context_set_banned(rq->context);
		return true;
	}

>>>>>>> 04d5ce62
	rcu_read_lock();
	ctx = rcu_dereference(rq->context->gem_context);
	if (ctx && !kref_get_unless_zero(&ctx->ref))
		ctx = NULL;
	rcu_read_unlock();
	if (!ctx)
<<<<<<< HEAD
		return false;

	if (i915_gem_context_is_closed(ctx)) {
		intel_context_set_banned(rq->context);
		banned = true;
		goto out;
	}
=======
		return intel_context_is_banned(rq->context);
>>>>>>> 04d5ce62

	atomic_inc(&ctx->guilty_count);

	/* Cool contexts are too cool to be banned! (Used for reset testing.) */
	if (!i915_gem_context_is_bannable(ctx)) {
		banned = false;
		goto out;
	}

	dev_notice(ctx->i915->drm.dev,
		   "%s context reset due to GPU hang\n",
		   ctx->name);

	/* Record the timestamp for the last N hangs */
	prev_hang = ctx->hang_timestamp[0];
	for (i = 0; i < ARRAY_SIZE(ctx->hang_timestamp) - 1; i++)
		ctx->hang_timestamp[i] = ctx->hang_timestamp[i + 1];
	ctx->hang_timestamp[i] = jiffies;

	/* If we have hung N+1 times in rapid succession, we ban the context! */
	banned = !i915_gem_context_is_recoverable(ctx);
	if (time_before(jiffies, prev_hang + CONTEXT_FAST_HANG_JIFFIES))
		banned = true;
	if (banned) {
<<<<<<< HEAD
		DRM_DEBUG_DRIVER("context %s: guilty %d, banned\n",
				 ctx->name, atomic_read(&ctx->guilty_count));
=======
		drm_dbg(&ctx->i915->drm, "context %s: guilty %d, banned\n",
			ctx->name, atomic_read(&ctx->guilty_count));
>>>>>>> 04d5ce62
		intel_context_set_banned(rq->context);
	}

	client_mark_guilty(ctx, banned);

out:
	i915_gem_context_put(ctx);
	return banned;
}

static void mark_innocent(struct i915_request *rq)
{
	struct i915_gem_context *ctx;

	rcu_read_lock();
	ctx = rcu_dereference(rq->context->gem_context);
	if (ctx)
		atomic_inc(&ctx->active_count);
	rcu_read_unlock();
}

void __i915_request_reset(struct i915_request *rq, bool guilty)
{
	RQ_TRACE(rq, "guilty? %s\n", yesno(guilty));

	GEM_BUG_ON(i915_request_completed(rq));

	rcu_read_lock(); /* protect the GEM context */
	if (guilty) {
<<<<<<< HEAD
		i915_request_skip(rq, -EIO);
		if (mark_guilty(rq))
			engine_skip_context(rq);
	} else {
		dma_fence_set_error(&rq->fence, -EAGAIN);
=======
		i915_request_set_error_once(rq, -EIO);
		__i915_request_skip(rq);
		if (mark_guilty(rq))
			engine_skip_context(rq);
	} else {
		i915_request_set_error_once(rq, -EAGAIN);
>>>>>>> 04d5ce62
		mark_innocent(rq);
	}
	rcu_read_unlock();
}

static bool i915_in_reset(struct pci_dev *pdev)
{
	u8 gdrst;

	pci_read_config_byte(pdev, I915_GDRST, &gdrst);
	return gdrst & GRDOM_RESET_STATUS;
}

static int i915_do_reset(struct intel_gt *gt,
			 intel_engine_mask_t engine_mask,
			 unsigned int retry)
{
	struct pci_dev *pdev = gt->i915->drm.pdev;
	int err;

	/* Assert reset for at least 20 usec, and wait for acknowledgement. */
	pci_write_config_byte(pdev, I915_GDRST, GRDOM_RESET_ENABLE);
	udelay(50);
	err = wait_for_atomic(i915_in_reset(pdev), 50);

	/* Clear the reset request. */
	pci_write_config_byte(pdev, I915_GDRST, 0);
	udelay(50);
	if (!err)
		err = wait_for_atomic(!i915_in_reset(pdev), 50);

	return err;
}

static bool g4x_reset_complete(struct pci_dev *pdev)
{
	u8 gdrst;

	pci_read_config_byte(pdev, I915_GDRST, &gdrst);
	return (gdrst & GRDOM_RESET_ENABLE) == 0;
}

static int g33_do_reset(struct intel_gt *gt,
			intel_engine_mask_t engine_mask,
			unsigned int retry)
{
	struct pci_dev *pdev = gt->i915->drm.pdev;

	pci_write_config_byte(pdev, I915_GDRST, GRDOM_RESET_ENABLE);
	return wait_for_atomic(g4x_reset_complete(pdev), 50);
}

static int g4x_do_reset(struct intel_gt *gt,
			intel_engine_mask_t engine_mask,
			unsigned int retry)
{
	struct pci_dev *pdev = gt->i915->drm.pdev;
	struct intel_uncore *uncore = gt->uncore;
	int ret;

	/* WaVcpClkGateDisableForMediaReset:ctg,elk */
	rmw_set_fw(uncore, VDECCLK_GATE_D, VCP_UNIT_CLOCK_GATE_DISABLE);
	intel_uncore_posting_read_fw(uncore, VDECCLK_GATE_D);

	pci_write_config_byte(pdev, I915_GDRST,
			      GRDOM_MEDIA | GRDOM_RESET_ENABLE);
	ret =  wait_for_atomic(g4x_reset_complete(pdev), 50);
	if (ret) {
		drm_dbg(&gt->i915->drm, "Wait for media reset failed\n");
		goto out;
	}

	pci_write_config_byte(pdev, I915_GDRST,
			      GRDOM_RENDER | GRDOM_RESET_ENABLE);
	ret =  wait_for_atomic(g4x_reset_complete(pdev), 50);
	if (ret) {
		drm_dbg(&gt->i915->drm, "Wait for render reset failed\n");
		goto out;
	}

out:
	pci_write_config_byte(pdev, I915_GDRST, 0);

	rmw_clear_fw(uncore, VDECCLK_GATE_D, VCP_UNIT_CLOCK_GATE_DISABLE);
	intel_uncore_posting_read_fw(uncore, VDECCLK_GATE_D);

	return ret;
}

static int ilk_do_reset(struct intel_gt *gt, intel_engine_mask_t engine_mask,
			unsigned int retry)
{
	struct intel_uncore *uncore = gt->uncore;
	int ret;

	intel_uncore_write_fw(uncore, ILK_GDSR,
			      ILK_GRDOM_RENDER | ILK_GRDOM_RESET_ENABLE);
	ret = __intel_wait_for_register_fw(uncore, ILK_GDSR,
					   ILK_GRDOM_RESET_ENABLE, 0,
					   5000, 0,
					   NULL);
	if (ret) {
		drm_dbg(&gt->i915->drm, "Wait for render reset failed\n");
		goto out;
	}

	intel_uncore_write_fw(uncore, ILK_GDSR,
			      ILK_GRDOM_MEDIA | ILK_GRDOM_RESET_ENABLE);
	ret = __intel_wait_for_register_fw(uncore, ILK_GDSR,
					   ILK_GRDOM_RESET_ENABLE, 0,
					   5000, 0,
					   NULL);
	if (ret) {
		drm_dbg(&gt->i915->drm, "Wait for media reset failed\n");
		goto out;
	}

out:
	intel_uncore_write_fw(uncore, ILK_GDSR, 0);
	intel_uncore_posting_read_fw(uncore, ILK_GDSR);
	return ret;
}

/* Reset the hardware domains (GENX_GRDOM_*) specified by mask */
static int gen6_hw_domain_reset(struct intel_gt *gt, u32 hw_domain_mask)
{
	struct intel_uncore *uncore = gt->uncore;
	int err;

	/*
	 * GEN6_GDRST is not in the gt power well, no need to check
	 * for fifo space for the write or forcewake the chip for
	 * the read
	 */
	intel_uncore_write_fw(uncore, GEN6_GDRST, hw_domain_mask);

	/* Wait for the device to ack the reset requests */
	err = __intel_wait_for_register_fw(uncore,
					   GEN6_GDRST, hw_domain_mask, 0,
					   500, 0,
					   NULL);
	if (err)
		drm_dbg(&gt->i915->drm,
			"Wait for 0x%08x engines reset failed\n",
			hw_domain_mask);

	return err;
}

static int gen6_reset_engines(struct intel_gt *gt,
			      intel_engine_mask_t engine_mask,
			      unsigned int retry)
{
	static const u32 hw_engine_mask[] = {
		[RCS0]  = GEN6_GRDOM_RENDER,
		[BCS0]  = GEN6_GRDOM_BLT,
		[VCS0]  = GEN6_GRDOM_MEDIA,
		[VCS1]  = GEN8_GRDOM_MEDIA2,
		[VECS0] = GEN6_GRDOM_VECS,
	};
	struct intel_engine_cs *engine;
	u32 hw_mask;

	if (engine_mask == ALL_ENGINES) {
		hw_mask = GEN6_GRDOM_FULL;
	} else {
		intel_engine_mask_t tmp;

		hw_mask = 0;
		for_each_engine_masked(engine, gt, engine_mask, tmp) {
			GEM_BUG_ON(engine->id >= ARRAY_SIZE(hw_engine_mask));
			hw_mask |= hw_engine_mask[engine->id];
		}
	}

	return gen6_hw_domain_reset(gt, hw_mask);
}

static int gen11_lock_sfc(struct intel_engine_cs *engine, u32 *hw_mask)
{
	struct intel_uncore *uncore = engine->uncore;
	u8 vdbox_sfc_access = RUNTIME_INFO(engine->i915)->vdbox_sfc_access;
	i915_reg_t sfc_forced_lock, sfc_forced_lock_ack;
	u32 sfc_forced_lock_bit, sfc_forced_lock_ack_bit;
	i915_reg_t sfc_usage;
	u32 sfc_usage_bit;
	u32 sfc_reset_bit;
	int ret;

	switch (engine->class) {
	case VIDEO_DECODE_CLASS:
		if ((BIT(engine->instance) & vdbox_sfc_access) == 0)
			return 0;

		sfc_forced_lock = GEN11_VCS_SFC_FORCED_LOCK(engine);
		sfc_forced_lock_bit = GEN11_VCS_SFC_FORCED_LOCK_BIT;

		sfc_forced_lock_ack = GEN11_VCS_SFC_LOCK_STATUS(engine);
		sfc_forced_lock_ack_bit  = GEN11_VCS_SFC_LOCK_ACK_BIT;

		sfc_usage = GEN11_VCS_SFC_LOCK_STATUS(engine);
		sfc_usage_bit = GEN11_VCS_SFC_USAGE_BIT;
		sfc_reset_bit = GEN11_VCS_SFC_RESET_BIT(engine->instance);
		break;

	case VIDEO_ENHANCEMENT_CLASS:
		sfc_forced_lock = GEN11_VECS_SFC_FORCED_LOCK(engine);
		sfc_forced_lock_bit = GEN11_VECS_SFC_FORCED_LOCK_BIT;

		sfc_forced_lock_ack = GEN11_VECS_SFC_LOCK_ACK(engine);
		sfc_forced_lock_ack_bit  = GEN11_VECS_SFC_LOCK_ACK_BIT;

		sfc_usage = GEN11_VECS_SFC_USAGE(engine);
		sfc_usage_bit = GEN11_VECS_SFC_USAGE_BIT;
		sfc_reset_bit = GEN11_VECS_SFC_RESET_BIT(engine->instance);
		break;

	default:
		return 0;
	}

	/*
	 * If the engine is using a SFC, tell the engine that a software reset
	 * is going to happen. The engine will then try to force lock the SFC.
	 * If SFC ends up being locked to the engine we want to reset, we have
	 * to reset it as well (we will unlock it once the reset sequence is
	 * completed).
	 */
	if (!(intel_uncore_read_fw(uncore, sfc_usage) & sfc_usage_bit))
		return 0;

	rmw_set_fw(uncore, sfc_forced_lock, sfc_forced_lock_bit);

	ret = __intel_wait_for_register_fw(uncore,
					   sfc_forced_lock_ack,
					   sfc_forced_lock_ack_bit,
					   sfc_forced_lock_ack_bit,
					   1000, 0, NULL);

	/* Was the SFC released while we were trying to lock it? */
	if (!(intel_uncore_read_fw(uncore, sfc_usage) & sfc_usage_bit))
		return 0;

	if (ret) {
		drm_dbg(&engine->i915->drm,
			"Wait for SFC forced lock ack failed\n");
		return ret;
	}

	*hw_mask |= sfc_reset_bit;
	return 0;
}

static void gen11_unlock_sfc(struct intel_engine_cs *engine)
{
	struct intel_uncore *uncore = engine->uncore;
	u8 vdbox_sfc_access = RUNTIME_INFO(engine->i915)->vdbox_sfc_access;
	i915_reg_t sfc_forced_lock;
	u32 sfc_forced_lock_bit;

	switch (engine->class) {
	case VIDEO_DECODE_CLASS:
		if ((BIT(engine->instance) & vdbox_sfc_access) == 0)
			return;

		sfc_forced_lock = GEN11_VCS_SFC_FORCED_LOCK(engine);
		sfc_forced_lock_bit = GEN11_VCS_SFC_FORCED_LOCK_BIT;
		break;

	case VIDEO_ENHANCEMENT_CLASS:
		sfc_forced_lock = GEN11_VECS_SFC_FORCED_LOCK(engine);
		sfc_forced_lock_bit = GEN11_VECS_SFC_FORCED_LOCK_BIT;
		break;

	default:
		return;
	}

	rmw_clear_fw(uncore, sfc_forced_lock, sfc_forced_lock_bit);
}

static int gen11_reset_engines(struct intel_gt *gt,
			       intel_engine_mask_t engine_mask,
			       unsigned int retry)
{
	static const u32 hw_engine_mask[] = {
		[RCS0]  = GEN11_GRDOM_RENDER,
		[BCS0]  = GEN11_GRDOM_BLT,
		[VCS0]  = GEN11_GRDOM_MEDIA,
		[VCS1]  = GEN11_GRDOM_MEDIA2,
		[VCS2]  = GEN11_GRDOM_MEDIA3,
		[VCS3]  = GEN11_GRDOM_MEDIA4,
		[VECS0] = GEN11_GRDOM_VECS,
		[VECS1] = GEN11_GRDOM_VECS2,
	};
	struct intel_engine_cs *engine;
	intel_engine_mask_t tmp;
	u32 hw_mask;
	int ret;

	if (engine_mask == ALL_ENGINES) {
		hw_mask = GEN11_GRDOM_FULL;
	} else {
		hw_mask = 0;
		for_each_engine_masked(engine, gt, engine_mask, tmp) {
			GEM_BUG_ON(engine->id >= ARRAY_SIZE(hw_engine_mask));
			hw_mask |= hw_engine_mask[engine->id];
			ret = gen11_lock_sfc(engine, &hw_mask);
			if (ret)
				goto sfc_unlock;
		}
	}

	ret = gen6_hw_domain_reset(gt, hw_mask);

sfc_unlock:
	/*
	 * We unlock the SFC based on the lock status and not the result of
	 * gen11_lock_sfc to make sure that we clean properly if something
	 * wrong happened during the lock (e.g. lock acquired after timeout
	 * expiration).
	 */
	if (engine_mask != ALL_ENGINES)
		for_each_engine_masked(engine, gt, engine_mask, tmp)
			gen11_unlock_sfc(engine);

	return ret;
}

static int gen8_engine_reset_prepare(struct intel_engine_cs *engine)
{
	struct intel_uncore *uncore = engine->uncore;
	const i915_reg_t reg = RING_RESET_CTL(engine->mmio_base);
	u32 request, mask, ack;
	int ret;

	ack = intel_uncore_read_fw(uncore, reg);
	if (ack & RESET_CTL_CAT_ERROR) {
		/*
		 * For catastrophic errors, ready-for-reset sequence
		 * needs to be bypassed: HAS#396813
		 */
		request = RESET_CTL_CAT_ERROR;
		mask = RESET_CTL_CAT_ERROR;

		/* Catastrophic errors need to be cleared by HW */
		ack = 0;
	} else if (!(ack & RESET_CTL_READY_TO_RESET)) {
		request = RESET_CTL_REQUEST_RESET;
		mask = RESET_CTL_READY_TO_RESET;
		ack = RESET_CTL_READY_TO_RESET;
	} else {
		return 0;
	}

	intel_uncore_write_fw(uncore, reg, _MASKED_BIT_ENABLE(request));
	ret = __intel_wait_for_register_fw(uncore, reg, mask, ack,
					   700, 0, NULL);
	if (ret)
		drm_err(&engine->i915->drm,
			"%s reset request timed out: {request: %08x, RESET_CTL: %08x}\n",
			engine->name, request,
			intel_uncore_read_fw(uncore, reg));

	return ret;
}

static void gen8_engine_reset_cancel(struct intel_engine_cs *engine)
{
	intel_uncore_write_fw(engine->uncore,
			      RING_RESET_CTL(engine->mmio_base),
			      _MASKED_BIT_DISABLE(RESET_CTL_REQUEST_RESET));
}

static int gen8_reset_engines(struct intel_gt *gt,
			      intel_engine_mask_t engine_mask,
			      unsigned int retry)
{
	struct intel_engine_cs *engine;
	const bool reset_non_ready = retry >= 1;
	intel_engine_mask_t tmp;
	int ret;

	for_each_engine_masked(engine, gt, engine_mask, tmp) {
		ret = gen8_engine_reset_prepare(engine);
		if (ret && !reset_non_ready)
			goto skip_reset;

		/*
		 * If this is not the first failed attempt to prepare,
		 * we decide to proceed anyway.
		 *
		 * By doing so we risk context corruption and with
		 * some gens (kbl), possible system hang if reset
		 * happens during active bb execution.
		 *
		 * We rather take context corruption instead of
		 * failed reset with a wedged driver/gpu. And
		 * active bb execution case should be covered by
		 * stop_engines() we have before the reset.
		 */
	}

	if (INTEL_GEN(gt->i915) >= 11)
		ret = gen11_reset_engines(gt, engine_mask, retry);
	else
		ret = gen6_reset_engines(gt, engine_mask, retry);

skip_reset:
	for_each_engine_masked(engine, gt, engine_mask, tmp)
		gen8_engine_reset_cancel(engine);

	return ret;
}

static int mock_reset(struct intel_gt *gt,
		      intel_engine_mask_t mask,
		      unsigned int retry)
{
	return 0;
}

typedef int (*reset_func)(struct intel_gt *,
			  intel_engine_mask_t engine_mask,
			  unsigned int retry);

static reset_func intel_get_gpu_reset(const struct intel_gt *gt)
{
	struct drm_i915_private *i915 = gt->i915;

	if (is_mock_gt(gt))
		return mock_reset;
	else if (INTEL_GEN(i915) >= 8)
		return gen8_reset_engines;
	else if (INTEL_GEN(i915) >= 6)
		return gen6_reset_engines;
	else if (INTEL_GEN(i915) >= 5)
		return ilk_do_reset;
	else if (IS_G4X(i915))
		return g4x_do_reset;
	else if (IS_G33(i915) || IS_PINEVIEW(i915))
		return g33_do_reset;
	else if (INTEL_GEN(i915) >= 3)
		return i915_do_reset;
	else
		return NULL;
}

int __intel_gt_reset(struct intel_gt *gt, intel_engine_mask_t engine_mask)
{
	const int retries = engine_mask == ALL_ENGINES ? RESET_MAX_RETRIES : 1;
	reset_func reset;
	int ret = -ETIMEDOUT;
	int retry;

	reset = intel_get_gpu_reset(gt);
	if (!reset)
		return -ENODEV;

	/*
	 * If the power well sleeps during the reset, the reset
	 * request may be dropped and never completes (causing -EIO).
	 */
	intel_uncore_forcewake_get(gt->uncore, FORCEWAKE_ALL);
	for (retry = 0; ret == -ETIMEDOUT && retry < retries; retry++) {
		GT_TRACE(gt, "engine_mask=%x\n", engine_mask);
		preempt_disable();
		ret = reset(gt, engine_mask, retry);
		preempt_enable();
	}
	intel_uncore_forcewake_put(gt->uncore, FORCEWAKE_ALL);

	return ret;
}

bool intel_has_gpu_reset(const struct intel_gt *gt)
{
	if (!i915_modparams.reset)
		return NULL;

	return intel_get_gpu_reset(gt);
}

bool intel_has_reset_engine(const struct intel_gt *gt)
{
	if (i915_modparams.reset < 2)
		return false;

	return INTEL_INFO(gt->i915)->has_reset_engine;
}

int intel_reset_guc(struct intel_gt *gt)
{
	u32 guc_domain =
		INTEL_GEN(gt->i915) >= 11 ? GEN11_GRDOM_GUC : GEN9_GRDOM_GUC;
	int ret;

	GEM_BUG_ON(!HAS_GT_UC(gt->i915));

	intel_uncore_forcewake_get(gt->uncore, FORCEWAKE_ALL);
	ret = gen6_hw_domain_reset(gt, guc_domain);
	intel_uncore_forcewake_put(gt->uncore, FORCEWAKE_ALL);

	return ret;
}

/*
 * Ensure irq handler finishes, and not run again.
 * Also return the active request so that we only search for it once.
 */
static void reset_prepare_engine(struct intel_engine_cs *engine)
{
	/*
	 * During the reset sequence, we must prevent the engine from
	 * entering RC6. As the context state is undefined until we restart
	 * the engine, if it does enter RC6 during the reset, the state
	 * written to the powercontext is undefined and so we may lose
	 * GPU state upon resume, i.e. fail to restart after a reset.
	 */
	intel_uncore_forcewake_get(engine->uncore, FORCEWAKE_ALL);
	if (engine->reset.prepare)
		engine->reset.prepare(engine);
}

static void revoke_mmaps(struct intel_gt *gt)
{
	int i;

	for (i = 0; i < gt->ggtt->num_fences; i++) {
		struct drm_vma_offset_node *node;
		struct i915_vma *vma;
		u64 vma_offset;

		vma = READ_ONCE(gt->ggtt->fence_regs[i].vma);
		if (!vma)
			continue;

		if (!i915_vma_has_userfault(vma))
			continue;

		GEM_BUG_ON(vma->fence != &gt->ggtt->fence_regs[i]);

		if (!vma->mmo)
			continue;

		node = &vma->mmo->vma_node;
		vma_offset = vma->ggtt_view.partial.offset << PAGE_SHIFT;

		unmap_mapping_range(gt->i915->drm.anon_inode->i_mapping,
				    drm_vma_node_offset_addr(node) + vma_offset,
				    vma->size,
				    1);
	}
}

static intel_engine_mask_t reset_prepare(struct intel_gt *gt)
{
	struct intel_engine_cs *engine;
	intel_engine_mask_t awake = 0;
	enum intel_engine_id id;

	for_each_engine(engine, gt, id) {
		if (intel_engine_pm_get_if_awake(engine))
			awake |= engine->mask;
		reset_prepare_engine(engine);
	}

	intel_uc_reset_prepare(&gt->uc);

	return awake;
}

static void gt_revoke(struct intel_gt *gt)
{
	revoke_mmaps(gt);
}

static int gt_reset(struct intel_gt *gt, intel_engine_mask_t stalled_mask)
{
	struct intel_engine_cs *engine;
	enum intel_engine_id id;
	int err;

	/*
	 * Everything depends on having the GTT running, so we need to start
	 * there.
	 */
	err = i915_ggtt_enable_hw(gt->i915);
	if (err)
		return err;

	for_each_engine(engine, gt, id)
		__intel_engine_reset(engine, stalled_mask & engine->mask);

	i915_gem_restore_fences(gt->ggtt);

	return err;
}

static void reset_finish_engine(struct intel_engine_cs *engine)
{
	if (engine->reset.finish)
		engine->reset.finish(engine);
	intel_uncore_forcewake_put(engine->uncore, FORCEWAKE_ALL);

	intel_engine_signal_breadcrumbs(engine);
}

static void reset_finish(struct intel_gt *gt, intel_engine_mask_t awake)
{
	struct intel_engine_cs *engine;
	enum intel_engine_id id;

	for_each_engine(engine, gt, id) {
		reset_finish_engine(engine);
		if (awake & engine->mask)
			intel_engine_pm_put(engine);
	}
}

static void nop_submit_request(struct i915_request *request)
{
	struct intel_engine_cs *engine = request->engine;
	unsigned long flags;

	RQ_TRACE(request, "-EIO\n");
<<<<<<< HEAD
	dma_fence_set_error(&request->fence, -EIO);
=======
	i915_request_set_error_once(request, -EIO);
>>>>>>> 04d5ce62

	spin_lock_irqsave(&engine->active.lock, flags);
	__i915_request_submit(request);
	i915_request_mark_complete(request);
	spin_unlock_irqrestore(&engine->active.lock, flags);

	intel_engine_signal_breadcrumbs(engine);
}

static void __intel_gt_set_wedged(struct intel_gt *gt)
{
	struct intel_engine_cs *engine;
	intel_engine_mask_t awake;
	enum intel_engine_id id;

	if (test_bit(I915_WEDGED, &gt->reset.flags))
		return;

<<<<<<< HEAD
	if (GEM_SHOW_DEBUG() && !intel_engines_are_idle(gt)) {
		struct drm_printer p = drm_debug_printer(__func__);

		for_each_engine(engine, gt, id)
			intel_engine_dump(engine, &p, "%s\n", engine->name);
	}

=======
>>>>>>> 04d5ce62
	GT_TRACE(gt, "start\n");

	/*
	 * First, stop submission to hw, but do not yet complete requests by
	 * rolling the global seqno forward (since this would complete requests
	 * for which we haven't set the fence error to EIO yet).
	 */
	awake = reset_prepare(gt);

	/* Even if the GPU reset fails, it should still stop the engines */
	if (!INTEL_INFO(gt->i915)->gpu_reset_clobbers_display)
		__intel_gt_reset(gt, ALL_ENGINES);

	for_each_engine(engine, gt, id)
		engine->submit_request = nop_submit_request;

	/*
	 * Make sure no request can slip through without getting completed by
	 * either this call here to intel_engine_write_global_seqno, or the one
	 * in nop_submit_request.
	 */
	synchronize_rcu_expedited();
	set_bit(I915_WEDGED, &gt->reset.flags);

	/* Mark all executing requests as skipped */
	for_each_engine(engine, gt, id)
		if (engine->reset.cancel)
			engine->reset.cancel(engine);

	reset_finish(gt, awake);

	GT_TRACE(gt, "end\n");
}

void intel_gt_set_wedged(struct intel_gt *gt)
{
	intel_wakeref_t wakeref;

	if (test_bit(I915_WEDGED, &gt->reset.flags))
		return;

	wakeref = intel_runtime_pm_get(gt->uncore->rpm);
	mutex_lock(&gt->reset.mutex);

	if (GEM_SHOW_DEBUG()) {
		struct drm_printer p = drm_debug_printer(__func__);
		struct intel_engine_cs *engine;
		enum intel_engine_id id;

		drm_printf(&p, "called from %pS\n", (void *)_RET_IP_);
		for_each_engine(engine, gt, id) {
			if (intel_engine_is_idle(engine))
				continue;

			intel_engine_dump(engine, &p, "%s\n", engine->name);
		}
	}

	__intel_gt_set_wedged(gt);

	mutex_unlock(&gt->reset.mutex);
	intel_runtime_pm_put(gt->uncore->rpm, wakeref);
}

static bool __intel_gt_unset_wedged(struct intel_gt *gt)
{
	struct intel_gt_timelines *timelines = &gt->timelines;
	struct intel_timeline *tl;
	bool ok;

	if (!test_bit(I915_WEDGED, &gt->reset.flags))
		return true;

	/* Never fully initialised, recovery impossible */
	if (test_bit(I915_WEDGED_ON_INIT, &gt->reset.flags))
		return false;

	GT_TRACE(gt, "start\n");

	/*
	 * Before unwedging, make sure that all pending operations
	 * are flushed and errored out - we may have requests waiting upon
	 * third party fences. We marked all inflight requests as EIO, and
	 * every execbuf since returned EIO, for consistency we want all
	 * the currently pending requests to also be marked as EIO, which
	 * is done inside our nop_submit_request - and so we must wait.
	 *
	 * No more can be submitted until we reset the wedged bit.
	 */
	spin_lock(&timelines->lock);
	list_for_each_entry(tl, &timelines->active_list, link) {
		struct dma_fence *fence;

		fence = i915_active_fence_get(&tl->last_request);
		if (!fence)
			continue;

		spin_unlock(&timelines->lock);

		/*
		 * All internal dependencies (i915_requests) will have
		 * been flushed by the set-wedge, but we may be stuck waiting
		 * for external fences. These should all be capped to 10s
		 * (I915_FENCE_TIMEOUT) so this wait should not be unbounded
		 * in the worst case.
		 */
		dma_fence_default_wait(fence, false, MAX_SCHEDULE_TIMEOUT);
		dma_fence_put(fence);

		/* Restart iteration after droping lock */
		spin_lock(&timelines->lock);
		tl = list_entry(&timelines->active_list, typeof(*tl), link);
	}
	spin_unlock(&timelines->lock);

	/* We must reset pending GPU events before restoring our submission */
	ok = !HAS_EXECLISTS(gt->i915); /* XXX better agnosticism desired */
	if (!INTEL_INFO(gt->i915)->gpu_reset_clobbers_display)
		ok = __intel_gt_reset(gt, ALL_ENGINES) == 0;
	if (!ok) {
		/*
		 * Warn CI about the unrecoverable wedged condition.
		 * Time for a reboot.
		 */
		add_taint_for_CI(TAINT_WARN);
		return false;
	}

	/*
	 * Undo nop_submit_request. We prevent all new i915 requests from
	 * being queued (by disallowing execbuf whilst wedged) so having
	 * waited for all active requests above, we know the system is idle
	 * and do not have to worry about a thread being inside
	 * engine->submit_request() as we swap over. So unlike installing
	 * the nop_submit_request on reset, we can do this from normal
	 * context and do not require stop_machine().
	 */
	intel_engines_reset_default_submission(gt);

	GT_TRACE(gt, "end\n");

	smp_mb__before_atomic(); /* complete takeover before enabling execbuf */
	clear_bit(I915_WEDGED, &gt->reset.flags);

	return true;
}

bool intel_gt_unset_wedged(struct intel_gt *gt)
{
	bool result;

	mutex_lock(&gt->reset.mutex);
	result = __intel_gt_unset_wedged(gt);
	mutex_unlock(&gt->reset.mutex);

	return result;
}

static int do_reset(struct intel_gt *gt, intel_engine_mask_t stalled_mask)
{
	int err, i;

	gt_revoke(gt);

	err = __intel_gt_reset(gt, ALL_ENGINES);
	for (i = 0; err && i < RESET_MAX_RETRIES; i++) {
		msleep(10 * (i + 1));
		err = __intel_gt_reset(gt, ALL_ENGINES);
	}
	if (err)
		return err;

	return gt_reset(gt, stalled_mask);
}

static int resume(struct intel_gt *gt)
{
	struct intel_engine_cs *engine;
	enum intel_engine_id id;
	int ret;

	for_each_engine(engine, gt, id) {
		ret = intel_engine_resume(engine);
		if (ret)
			return ret;
	}

	return 0;
}

/**
 * intel_gt_reset - reset chip after a hang
 * @gt: #intel_gt to reset
 * @stalled_mask: mask of the stalled engines with the guilty requests
 * @reason: user error message for why we are resetting
 *
 * Reset the chip.  Useful if a hang is detected. Marks the device as wedged
 * on failure.
 *
 * Procedure is fairly simple:
 *   - reset the chip using the reset reg
 *   - re-init context state
 *   - re-init hardware status page
 *   - re-init ring buffer
 *   - re-init interrupt state
 *   - re-init display
 */
void intel_gt_reset(struct intel_gt *gt,
		    intel_engine_mask_t stalled_mask,
		    const char *reason)
{
	intel_engine_mask_t awake;
	int ret;

	GT_TRACE(gt, "flags=%lx\n", gt->reset.flags);

	might_sleep();
	GEM_BUG_ON(!test_bit(I915_RESET_BACKOFF, &gt->reset.flags));
	mutex_lock(&gt->reset.mutex);

	/* Clear any previous failed attempts at recovery. Time to try again. */
	if (!__intel_gt_unset_wedged(gt))
		goto unlock;

	if (reason)
		dev_notice(gt->i915->drm.dev,
			   "Resetting chip for %s\n", reason);
	atomic_inc(&gt->i915->gpu_error.reset_count);

	awake = reset_prepare(gt);

	if (!intel_has_gpu_reset(gt)) {
		if (i915_modparams.reset)
			dev_err(gt->i915->drm.dev, "GPU reset not supported\n");
		else
			drm_dbg(&gt->i915->drm, "GPU reset disabled\n");
		goto error;
	}

	if (INTEL_INFO(gt->i915)->gpu_reset_clobbers_display)
		intel_runtime_pm_disable_interrupts(gt->i915);

	if (do_reset(gt, stalled_mask)) {
		dev_err(gt->i915->drm.dev, "Failed to reset chip\n");
		goto taint;
	}

	if (INTEL_INFO(gt->i915)->gpu_reset_clobbers_display)
		intel_runtime_pm_enable_interrupts(gt->i915);

	intel_overlay_reset(gt->i915);

	/*
	 * Next we need to restore the context, but we don't use those
	 * yet either...
	 *
	 * Ring buffer needs to be re-initialized in the KMS case, or if X
	 * was running at the time of the reset (i.e. we weren't VT
	 * switched away).
	 */
	ret = intel_gt_init_hw(gt);
	if (ret) {
		drm_err(&gt->i915->drm,
			"Failed to initialise HW following reset (%d)\n",
			ret);
		goto taint;
	}

	ret = resume(gt);
	if (ret)
		goto taint;

finish:
	reset_finish(gt, awake);
unlock:
	mutex_unlock(&gt->reset.mutex);
	return;

taint:
	/*
	 * History tells us that if we cannot reset the GPU now, we
	 * never will. This then impacts everything that is run
	 * subsequently. On failing the reset, we mark the driver
	 * as wedged, preventing further execution on the GPU.
	 * We also want to go one step further and add a taint to the
	 * kernel so that any subsequent faults can be traced back to
	 * this failure. This is important for CI, where if the
	 * GPU/driver fails we would like to reboot and restart testing
	 * rather than continue on into oblivion. For everyone else,
	 * the system should still plod along, but they have been warned!
	 */
	add_taint_for_CI(TAINT_WARN);
error:
	__intel_gt_set_wedged(gt);
	goto finish;
}

static inline int intel_gt_reset_engine(struct intel_engine_cs *engine)
{
	return __intel_gt_reset(engine->gt, engine->mask);
}

/**
 * intel_engine_reset - reset GPU engine to recover from a hang
 * @engine: engine to reset
 * @msg: reason for GPU reset; or NULL for no dev_notice()
 *
 * Reset a specific GPU engine. Useful if a hang is detected.
 * Returns zero on successful reset or otherwise an error code.
 *
 * Procedure is:
 *  - identifies the request that caused the hang and it is dropped
 *  - reset engine (which will force the engine to idle)
 *  - re-init/configure engine
 */
int intel_engine_reset(struct intel_engine_cs *engine, const char *msg)
{
	struct intel_gt *gt = engine->gt;
	bool uses_guc = intel_engine_in_guc_submission_mode(engine);
	int ret;

	ENGINE_TRACE(engine, "flags=%lx\n", gt->reset.flags);
	GEM_BUG_ON(!test_bit(I915_RESET_ENGINE + engine->id, &gt->reset.flags));

	if (!intel_engine_pm_get_if_awake(engine))
		return 0;

	reset_prepare_engine(engine);

	if (msg)
		dev_notice(engine->i915->drm.dev,
			   "Resetting %s for %s\n", engine->name, msg);
	atomic_inc(&engine->i915->gpu_error.reset_engine_count[engine->uabi_class]);

	if (!uses_guc)
		ret = intel_gt_reset_engine(engine);
	else
		ret = intel_guc_reset_engine(&engine->gt->uc.guc, engine);
	if (ret) {
		/* If we fail here, we expect to fallback to a global reset */
<<<<<<< HEAD
		DRM_DEBUG_DRIVER("%sFailed to reset %s, ret=%d\n",
				 uses_guc ? "GuC " : "",
				 engine->name, ret);
=======
		drm_dbg(&gt->i915->drm, "%sFailed to reset %s, ret=%d\n",
			uses_guc ? "GuC " : "", engine->name, ret);
>>>>>>> 04d5ce62
		goto out;
	}

	/*
	 * The request that caused the hang is stuck on elsp, we know the
	 * active request and can drop it, adjust head to skip the offending
	 * request to resume executing remaining requests in the queue.
	 */
	__intel_engine_reset(engine, true);

	/*
	 * The engine and its registers (and workarounds in case of render)
	 * have been reset to their default values. Follow the init_ring
	 * process to program RING_MODE, HWSP and re-enable submission.
	 */
	ret = intel_engine_resume(engine);

out:
	intel_engine_cancel_stop_cs(engine);
	reset_finish_engine(engine);
	intel_engine_pm_put_async(engine);
	return ret;
}

static void intel_gt_reset_global(struct intel_gt *gt,
				  u32 engine_mask,
				  const char *reason)
{
	struct kobject *kobj = &gt->i915->drm.primary->kdev->kobj;
	char *error_event[] = { I915_ERROR_UEVENT "=1", NULL };
	char *reset_event[] = { I915_RESET_UEVENT "=1", NULL };
	char *reset_done_event[] = { I915_ERROR_UEVENT "=0", NULL };
	struct intel_wedge_me w;

	kobject_uevent_env(kobj, KOBJ_CHANGE, error_event);

	drm_dbg(&gt->i915->drm, "resetting chip, engines=%x\n", engine_mask);
	kobject_uevent_env(kobj, KOBJ_CHANGE, reset_event);

	/* Use a watchdog to ensure that our reset completes */
	intel_wedge_on_timeout(&w, gt, 5 * HZ) {
		intel_prepare_reset(gt->i915);

		/* Flush everyone using a resource about to be clobbered */
		synchronize_srcu_expedited(&gt->reset.backoff_srcu);

		intel_gt_reset(gt, engine_mask, reason);

		intel_finish_reset(gt->i915);
	}

	if (!test_bit(I915_WEDGED, &gt->reset.flags))
		kobject_uevent_env(kobj, KOBJ_CHANGE, reset_done_event);
}

/**
 * intel_gt_handle_error - handle a gpu error
 * @gt: the intel_gt
 * @engine_mask: mask representing engines that are hung
 * @flags: control flags
 * @fmt: Error message format string
 *
 * Do some basic checking of register state at error time and
 * dump it to the syslog.  Also call i915_capture_error_state() to make
 * sure we get a record and make it available in debugfs.  Fire a uevent
 * so userspace knows something bad happened (should trigger collection
 * of a ring dump etc.).
 */
void intel_gt_handle_error(struct intel_gt *gt,
			   intel_engine_mask_t engine_mask,
			   unsigned long flags,
			   const char *fmt, ...)
{
	struct intel_engine_cs *engine;
	intel_wakeref_t wakeref;
	intel_engine_mask_t tmp;
	char error_msg[80];
	char *msg = NULL;

	if (fmt) {
		va_list args;

		va_start(args, fmt);
		vscnprintf(error_msg, sizeof(error_msg), fmt, args);
		va_end(args);

		msg = error_msg;
	}

	/*
	 * In most cases it's guaranteed that we get here with an RPM
	 * reference held, for example because there is a pending GPU
	 * request that won't finish until the reset is done. This
	 * isn't the case at least when we get here by doing a
	 * simulated reset via debugfs, so get an RPM reference.
	 */
	wakeref = intel_runtime_pm_get(gt->uncore->rpm);

	engine_mask &= INTEL_INFO(gt->i915)->engine_mask;

	if (flags & I915_ERROR_CAPTURE) {
		i915_capture_error_state(gt->i915);
		intel_gt_clear_error_registers(gt, engine_mask);
	}

	/*
	 * Try engine reset when available. We fall back to full reset if
	 * single reset fails.
	 */
	if (intel_has_reset_engine(gt) && !intel_gt_is_wedged(gt)) {
		for_each_engine_masked(engine, gt, engine_mask, tmp) {
			BUILD_BUG_ON(I915_RESET_MODESET >= I915_RESET_ENGINE);
			if (test_and_set_bit(I915_RESET_ENGINE + engine->id,
					     &gt->reset.flags))
				continue;

			if (intel_engine_reset(engine, msg) == 0)
				engine_mask &= ~engine->mask;

			clear_and_wake_up_bit(I915_RESET_ENGINE + engine->id,
					      &gt->reset.flags);
		}
	}

	if (!engine_mask)
		goto out;

	/* Full reset needs the mutex, stop any other user trying to do so. */
	if (test_and_set_bit(I915_RESET_BACKOFF, &gt->reset.flags)) {
		wait_event(gt->reset.queue,
			   !test_bit(I915_RESET_BACKOFF, &gt->reset.flags));
		goto out; /* piggy-back on the other reset */
	}

	/* Make sure i915_reset_trylock() sees the I915_RESET_BACKOFF */
	synchronize_rcu_expedited();

	/* Prevent any other reset-engine attempt. */
	for_each_engine(engine, gt, tmp) {
		while (test_and_set_bit(I915_RESET_ENGINE + engine->id,
					&gt->reset.flags))
			wait_on_bit(&gt->reset.flags,
				    I915_RESET_ENGINE + engine->id,
				    TASK_UNINTERRUPTIBLE);
	}

	intel_gt_reset_global(gt, engine_mask, msg);

	for_each_engine(engine, gt, tmp)
		clear_bit_unlock(I915_RESET_ENGINE + engine->id,
				 &gt->reset.flags);
	clear_bit_unlock(I915_RESET_BACKOFF, &gt->reset.flags);
	smp_mb__after_atomic();
	wake_up_all(&gt->reset.queue);

out:
	intel_runtime_pm_put(gt->uncore->rpm, wakeref);
}

int intel_gt_reset_trylock(struct intel_gt *gt, int *srcu)
{
	might_lock(&gt->reset.backoff_srcu);
	might_sleep();

	rcu_read_lock();
	while (test_bit(I915_RESET_BACKOFF, &gt->reset.flags)) {
		rcu_read_unlock();

		if (wait_event_interruptible(gt->reset.queue,
					     !test_bit(I915_RESET_BACKOFF,
						       &gt->reset.flags)))
			return -EINTR;

		rcu_read_lock();
	}
	*srcu = srcu_read_lock(&gt->reset.backoff_srcu);
	rcu_read_unlock();

	return 0;
}

void intel_gt_reset_unlock(struct intel_gt *gt, int tag)
__releases(&gt->reset.backoff_srcu)
{
	srcu_read_unlock(&gt->reset.backoff_srcu, tag);
}

int intel_gt_terminally_wedged(struct intel_gt *gt)
{
	might_sleep();

	if (!intel_gt_is_wedged(gt))
		return 0;

	if (intel_gt_has_init_error(gt))
		return -EIO;

	/* Reset still in progress? Maybe we will recover? */
	if (wait_event_interruptible(gt->reset.queue,
				     !test_bit(I915_RESET_BACKOFF,
					       &gt->reset.flags)))
		return -EINTR;

	return intel_gt_is_wedged(gt) ? -EIO : 0;
}

void intel_gt_set_wedged_on_init(struct intel_gt *gt)
{
	BUILD_BUG_ON(I915_RESET_ENGINE + I915_NUM_ENGINES >
		     I915_WEDGED_ON_INIT);
	intel_gt_set_wedged(gt);
	set_bit(I915_WEDGED_ON_INIT, &gt->reset.flags);
}

void intel_gt_init_reset(struct intel_gt *gt)
{
	init_waitqueue_head(&gt->reset.queue);
	mutex_init(&gt->reset.mutex);
	init_srcu_struct(&gt->reset.backoff_srcu);

	/* no GPU until we are ready! */
	__set_bit(I915_WEDGED, &gt->reset.flags);
}

void intel_gt_fini_reset(struct intel_gt *gt)
{
	cleanup_srcu_struct(&gt->reset.backoff_srcu);
}

static void intel_wedge_me(struct work_struct *work)
{
	struct intel_wedge_me *w = container_of(work, typeof(*w), work.work);

	dev_err(w->gt->i915->drm.dev,
		"%s timed out, cancelling all in-flight rendering.\n",
		w->name);
	intel_gt_set_wedged(w->gt);
}

void __intel_init_wedge(struct intel_wedge_me *w,
			struct intel_gt *gt,
			long timeout,
			const char *name)
{
	w->gt = gt;
	w->name = name;

	INIT_DELAYED_WORK_ONSTACK(&w->work, intel_wedge_me);
	schedule_delayed_work(&w->work, timeout);
}

void __intel_fini_wedge(struct intel_wedge_me *w)
{
	cancel_delayed_work_sync(&w->work);
	destroy_delayed_work_on_stack(&w->work);
	w->gt = NULL;
}

#if IS_ENABLED(CONFIG_DRM_I915_SELFTEST)
#include "selftest_reset.c"
#include "selftest_hangcheck.c"
#endif<|MERGE_RESOLUTION|>--- conflicted
+++ resolved
@@ -48,15 +48,10 @@
 
 	lockdep_assert_held(&engine->active.lock);
 	list_for_each_entry_continue(rq, &engine->active.requests, sched.link)
-<<<<<<< HEAD
-		if (rq->context == hung_ctx)
-			i915_request_skip(rq, -EIO);
-=======
 		if (rq->context == hung_ctx) {
 			i915_request_set_error_once(rq, -EIO);
 			__i915_request_skip(rq);
 		}
->>>>>>> 04d5ce62
 }
 
 static void client_mark_guilty(struct i915_gem_context *ctx, bool banned)
@@ -64,17 +59,10 @@
 	struct drm_i915_file_private *file_priv = ctx->file_priv;
 	unsigned long prev_hang;
 	unsigned int score;
-<<<<<<< HEAD
 
 	if (IS_ERR_OR_NULL(file_priv))
 		return;
 
-=======
-
-	if (IS_ERR_OR_NULL(file_priv))
-		return;
-
->>>>>>> 04d5ce62
 	score = 0;
 	if (banned)
 		score = I915_CLIENT_SCORE_CONTEXT_BAN;
@@ -100,31 +88,18 @@
 	bool banned;
 	int i;
 
-<<<<<<< HEAD
-=======
 	if (intel_context_is_closed(rq->context)) {
 		intel_context_set_banned(rq->context);
 		return true;
 	}
 
->>>>>>> 04d5ce62
 	rcu_read_lock();
 	ctx = rcu_dereference(rq->context->gem_context);
 	if (ctx && !kref_get_unless_zero(&ctx->ref))
 		ctx = NULL;
 	rcu_read_unlock();
 	if (!ctx)
-<<<<<<< HEAD
-		return false;
-
-	if (i915_gem_context_is_closed(ctx)) {
-		intel_context_set_banned(rq->context);
-		banned = true;
-		goto out;
-	}
-=======
 		return intel_context_is_banned(rq->context);
->>>>>>> 04d5ce62
 
 	atomic_inc(&ctx->guilty_count);
 
@@ -149,13 +124,8 @@
 	if (time_before(jiffies, prev_hang + CONTEXT_FAST_HANG_JIFFIES))
 		banned = true;
 	if (banned) {
-<<<<<<< HEAD
-		DRM_DEBUG_DRIVER("context %s: guilty %d, banned\n",
-				 ctx->name, atomic_read(&ctx->guilty_count));
-=======
 		drm_dbg(&ctx->i915->drm, "context %s: guilty %d, banned\n",
 			ctx->name, atomic_read(&ctx->guilty_count));
->>>>>>> 04d5ce62
 		intel_context_set_banned(rq->context);
 	}
 
@@ -185,20 +155,12 @@
 
 	rcu_read_lock(); /* protect the GEM context */
 	if (guilty) {
-<<<<<<< HEAD
-		i915_request_skip(rq, -EIO);
-		if (mark_guilty(rq))
-			engine_skip_context(rq);
-	} else {
-		dma_fence_set_error(&rq->fence, -EAGAIN);
-=======
 		i915_request_set_error_once(rq, -EIO);
 		__i915_request_skip(rq);
 		if (mark_guilty(rq))
 			engine_skip_context(rq);
 	} else {
 		i915_request_set_error_once(rq, -EAGAIN);
->>>>>>> 04d5ce62
 		mark_innocent(rq);
 	}
 	rcu_read_unlock();
@@ -825,11 +787,7 @@
 	unsigned long flags;
 
 	RQ_TRACE(request, "-EIO\n");
-<<<<<<< HEAD
-	dma_fence_set_error(&request->fence, -EIO);
-=======
 	i915_request_set_error_once(request, -EIO);
->>>>>>> 04d5ce62
 
 	spin_lock_irqsave(&engine->active.lock, flags);
 	__i915_request_submit(request);
@@ -848,16 +806,6 @@
 	if (test_bit(I915_WEDGED, &gt->reset.flags))
 		return;
 
-<<<<<<< HEAD
-	if (GEM_SHOW_DEBUG() && !intel_engines_are_idle(gt)) {
-		struct drm_printer p = drm_debug_printer(__func__);
-
-		for_each_engine(engine, gt, id)
-			intel_engine_dump(engine, &p, "%s\n", engine->name);
-	}
-
-=======
->>>>>>> 04d5ce62
 	GT_TRACE(gt, "start\n");
 
 	/*
@@ -1198,14 +1146,8 @@
 		ret = intel_guc_reset_engine(&engine->gt->uc.guc, engine);
 	if (ret) {
 		/* If we fail here, we expect to fallback to a global reset */
-<<<<<<< HEAD
-		DRM_DEBUG_DRIVER("%sFailed to reset %s, ret=%d\n",
-				 uses_guc ? "GuC " : "",
-				 engine->name, ret);
-=======
 		drm_dbg(&gt->i915->drm, "%sFailed to reset %s, ret=%d\n",
 			uses_guc ? "GuC " : "", engine->name, ret);
->>>>>>> 04d5ce62
 		goto out;
 	}
 
