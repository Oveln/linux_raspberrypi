/*
 * Copyright 2008 Advanced Micro Devices, Inc.
 * Copyright 2008 Red Hat Inc.
 * Copyright 2009 Jerome Glisse.
 *
 * Permission is hereby granted, free of charge, to any person obtaining a
 * copy of this software and associated documentation files (the "Software"),
 * to deal in the Software without restriction, including without limitation
 * the rights to use, copy, modify, merge, publish, distribute, sublicense,
 * and/or sell copies of the Software, and to permit persons to whom the
 * Software is furnished to do so, subject to the following conditions:
 *
 * The above copyright notice and this permission notice shall be included in
 * all copies or substantial portions of the Software.
 *
 * THE SOFTWARE IS PROVIDED "AS IS", WITHOUT WARRANTY OF ANY KIND, EXPRESS OR
 * IMPLIED, INCLUDING BUT NOT LIMITED TO THE WARRANTIES OF MERCHANTABILITY,
 * FITNESS FOR A PARTICULAR PURPOSE AND NONINFRINGEMENT.  IN NO EVENT SHALL
 * THE COPYRIGHT HOLDER(S) OR AUTHOR(S) BE LIABLE FOR ANY CLAIM, DAMAGES OR
 * OTHER LIABILITY, WHETHER IN AN ACTION OF CONTRACT, TORT OR OTHERWISE,
 * ARISING FROM, OUT OF OR IN CONNECTION WITH THE SOFTWARE OR THE USE OR
 * OTHER DEALINGS IN THE SOFTWARE.
 *
 * Authors: Dave Airlie
 *          Alex Deucher
 *          Jerome Glisse
 */
/* RS600 / Radeon X1250/X1270 integrated GPU
 *
 * This file gather function specific to RS600 which is the IGP of
 * the X1250/X1270 family supporting intel CPU (while RS690/RS740
 * is the X1250/X1270 supporting AMD CPU). The display engine are
 * the avivo one, bios is an atombios, 3D block are the one of the
 * R4XX family. The GART is different from the RS400 one and is very
 * close to the one of the R600 family (R600 likely being an evolution
 * of the RS600 GART block).
 */
#include "drmP.h"
#include "radeon.h"
#include "atom.h"
#include "rs600d.h"

#include "rs600_reg_safe.h"

void rs600_gpu_init(struct radeon_device *rdev);
int rs600_mc_wait_for_idle(struct radeon_device *rdev);

int rs600_mc_init(struct radeon_device *rdev)
{
	/* read back the MC value from the hw */
	int r;
	u32 tmp;

	/* Setup GPU memory space */
	tmp = RREG32_MC(R_000004_MC_FB_LOCATION);
	rdev->mc.vram_location = G_000004_MC_FB_START(tmp) << 16;
	rdev->mc.gtt_location = 0xffffffffUL;
	r = radeon_mc_setup(rdev);
	if (r)
		return r;
	return 0;
}
<<<<<<< HEAD
=======

/* hpd for digital panel detect/disconnect */
bool rs600_hpd_sense(struct radeon_device *rdev, enum radeon_hpd_id hpd)
{
	u32 tmp;
	bool connected = false;

	switch (hpd) {
	case RADEON_HPD_1:
		tmp = RREG32(R_007D04_DC_HOT_PLUG_DETECT1_INT_STATUS);
		if (G_007D04_DC_HOT_PLUG_DETECT1_SENSE(tmp))
			connected = true;
		break;
	case RADEON_HPD_2:
		tmp = RREG32(R_007D14_DC_HOT_PLUG_DETECT2_INT_STATUS);
		if (G_007D14_DC_HOT_PLUG_DETECT2_SENSE(tmp))
			connected = true;
		break;
	default:
		break;
	}
	return connected;
}

void rs600_hpd_set_polarity(struct radeon_device *rdev,
			    enum radeon_hpd_id hpd)
{
	u32 tmp;
	bool connected = rs600_hpd_sense(rdev, hpd);

	switch (hpd) {
	case RADEON_HPD_1:
		tmp = RREG32(R_007D08_DC_HOT_PLUG_DETECT1_INT_CONTROL);
		if (connected)
			tmp &= ~S_007D08_DC_HOT_PLUG_DETECT1_INT_POLARITY(1);
		else
			tmp |= S_007D08_DC_HOT_PLUG_DETECT1_INT_POLARITY(1);
		WREG32(R_007D08_DC_HOT_PLUG_DETECT1_INT_CONTROL, tmp);
		break;
	case RADEON_HPD_2:
		tmp = RREG32(R_007D18_DC_HOT_PLUG_DETECT2_INT_CONTROL);
		if (connected)
			tmp &= ~S_007D18_DC_HOT_PLUG_DETECT2_INT_POLARITY(1);
		else
			tmp |= S_007D18_DC_HOT_PLUG_DETECT2_INT_POLARITY(1);
		WREG32(R_007D18_DC_HOT_PLUG_DETECT2_INT_CONTROL, tmp);
		break;
	default:
		break;
	}
}

void rs600_hpd_init(struct radeon_device *rdev)
{
	struct drm_device *dev = rdev->ddev;
	struct drm_connector *connector;

	list_for_each_entry(connector, &dev->mode_config.connector_list, head) {
		struct radeon_connector *radeon_connector = to_radeon_connector(connector);
		switch (radeon_connector->hpd.hpd) {
		case RADEON_HPD_1:
			WREG32(R_007D00_DC_HOT_PLUG_DETECT1_CONTROL,
			       S_007D00_DC_HOT_PLUG_DETECT1_EN(1));
			rdev->irq.hpd[0] = true;
			break;
		case RADEON_HPD_2:
			WREG32(R_007D10_DC_HOT_PLUG_DETECT2_CONTROL,
			       S_007D10_DC_HOT_PLUG_DETECT2_EN(1));
			rdev->irq.hpd[1] = true;
			break;
		default:
			break;
		}
	}
	rs600_irq_set(rdev);
}

void rs600_hpd_fini(struct radeon_device *rdev)
{
	struct drm_device *dev = rdev->ddev;
	struct drm_connector *connector;

	list_for_each_entry(connector, &dev->mode_config.connector_list, head) {
		struct radeon_connector *radeon_connector = to_radeon_connector(connector);
		switch (radeon_connector->hpd.hpd) {
		case RADEON_HPD_1:
			WREG32(R_007D00_DC_HOT_PLUG_DETECT1_CONTROL,
			       S_007D00_DC_HOT_PLUG_DETECT1_EN(0));
			rdev->irq.hpd[0] = false;
			break;
		case RADEON_HPD_2:
			WREG32(R_007D10_DC_HOT_PLUG_DETECT2_CONTROL,
			       S_007D10_DC_HOT_PLUG_DETECT2_EN(0));
			rdev->irq.hpd[1] = false;
			break;
		default:
			break;
		}
	}
}

>>>>>>> d4877cf2
/*
 * GART.
 */
void rs600_gart_tlb_flush(struct radeon_device *rdev)
{
	uint32_t tmp;

	tmp = RREG32_MC(R_000100_MC_PT0_CNTL);
	tmp &= C_000100_INVALIDATE_ALL_L1_TLBS & C_000100_INVALIDATE_L2_CACHE;
	WREG32_MC(R_000100_MC_PT0_CNTL, tmp);

	tmp = RREG32_MC(R_000100_MC_PT0_CNTL);
	tmp |= S_000100_INVALIDATE_ALL_L1_TLBS(1) & S_000100_INVALIDATE_L2_CACHE(1);
	WREG32_MC(R_000100_MC_PT0_CNTL, tmp);

	tmp = RREG32_MC(R_000100_MC_PT0_CNTL);
	tmp &= C_000100_INVALIDATE_ALL_L1_TLBS & C_000100_INVALIDATE_L2_CACHE;
	WREG32_MC(R_000100_MC_PT0_CNTL, tmp);
	tmp = RREG32_MC(R_000100_MC_PT0_CNTL);
}

int rs600_gart_init(struct radeon_device *rdev)
{
	int r;

	if (rdev->gart.table.vram.robj) {
		WARN(1, "RS600 GART already initialized.\n");
		return 0;
	}
	/* Initialize common gart structure */
	r = radeon_gart_init(rdev);
	if (r) {
		return r;
	}
	rdev->gart.table_size = rdev->gart.num_gpu_pages * 8;
	return radeon_gart_table_vram_alloc(rdev);
}

int rs600_gart_enable(struct radeon_device *rdev)
{
	u32 tmp;
	int r, i;

	if (rdev->gart.table.vram.robj == NULL) {
		dev_err(rdev->dev, "No VRAM object for PCIE GART.\n");
		return -EINVAL;
	}
	r = radeon_gart_table_vram_pin(rdev);
	if (r)
		return r;
	/* Enable bus master */
	tmp = RREG32(R_00004C_BUS_CNTL) & C_00004C_BUS_MASTER_DIS;
	WREG32(R_00004C_BUS_CNTL, tmp);
	/* FIXME: setup default page */
	WREG32_MC(R_000100_MC_PT0_CNTL,
		  (S_000100_EFFECTIVE_L2_CACHE_SIZE(6) |
		   S_000100_EFFECTIVE_L2_QUEUE_SIZE(6)));

	for (i = 0; i < 19; i++) {
		WREG32_MC(R_00016C_MC_PT0_CLIENT0_CNTL + i,
			  S_00016C_ENABLE_TRANSLATION_MODE_OVERRIDE(1) |
			  S_00016C_SYSTEM_ACCESS_MODE_MASK(
				  V_00016C_SYSTEM_ACCESS_MODE_NOT_IN_SYS) |
			  S_00016C_SYSTEM_APERTURE_UNMAPPED_ACCESS(
				  V_00016C_SYSTEM_APERTURE_UNMAPPED_PASSTHROUGH) |
			  S_00016C_EFFECTIVE_L1_CACHE_SIZE(3) |
			  S_00016C_ENABLE_FRAGMENT_PROCESSING(1) |
			  S_00016C_EFFECTIVE_L1_QUEUE_SIZE(3));
	}
	/* enable first context */
	WREG32_MC(R_000102_MC_PT0_CONTEXT0_CNTL,
		  S_000102_ENABLE_PAGE_TABLE(1) |
		  S_000102_PAGE_TABLE_DEPTH(V_000102_PAGE_TABLE_FLAT));

	/* disable all other contexts */
	for (i = 1; i < 8; i++)
		WREG32_MC(R_000102_MC_PT0_CONTEXT0_CNTL + i, 0);

	/* setup the page table */
	WREG32_MC(R_00012C_MC_PT0_CONTEXT0_FLAT_BASE_ADDR,
		  rdev->gart.table_addr);
	WREG32_MC(R_00013C_MC_PT0_CONTEXT0_FLAT_START_ADDR, rdev->mc.gtt_start);
	WREG32_MC(R_00014C_MC_PT0_CONTEXT0_FLAT_END_ADDR, rdev->mc.gtt_end);
	WREG32_MC(R_00011C_MC_PT0_CONTEXT0_DEFAULT_READ_ADDR, 0);

	/* System context maps to VRAM space */
	WREG32_MC(R_000112_MC_PT0_SYSTEM_APERTURE_LOW_ADDR, rdev->mc.vram_start);
	WREG32_MC(R_000114_MC_PT0_SYSTEM_APERTURE_HIGH_ADDR, rdev->mc.vram_end);

	/* enable page tables */
	tmp = RREG32_MC(R_000100_MC_PT0_CNTL);
	WREG32_MC(R_000100_MC_PT0_CNTL, (tmp | S_000100_ENABLE_PT(1)));
	tmp = RREG32_MC(R_000009_MC_CNTL1);
	WREG32_MC(R_000009_MC_CNTL1, (tmp | S_000009_ENABLE_PAGE_TABLES(1)));
	rs600_gart_tlb_flush(rdev);
	rdev->gart.ready = true;
	return 0;
}

void rs600_gart_disable(struct radeon_device *rdev)
{
	u32 tmp;
	int r;

	/* FIXME: disable out of gart access */
	WREG32_MC(R_000100_MC_PT0_CNTL, 0);
	tmp = RREG32_MC(R_000009_MC_CNTL1);
	WREG32_MC(R_000009_MC_CNTL1, tmp & C_000009_ENABLE_PAGE_TABLES);
	if (rdev->gart.table.vram.robj) {
		r = radeon_bo_reserve(rdev->gart.table.vram.robj, false);
		if (r == 0) {
			radeon_bo_kunmap(rdev->gart.table.vram.robj);
			radeon_bo_unpin(rdev->gart.table.vram.robj);
			radeon_bo_unreserve(rdev->gart.table.vram.robj);
		}
	}
}

void rs600_gart_fini(struct radeon_device *rdev)
{
	rs600_gart_disable(rdev);
	radeon_gart_table_vram_free(rdev);
	radeon_gart_fini(rdev);
}

#define R600_PTE_VALID     (1 << 0)
#define R600_PTE_SYSTEM    (1 << 1)
#define R600_PTE_SNOOPED   (1 << 2)
#define R600_PTE_READABLE  (1 << 5)
#define R600_PTE_WRITEABLE (1 << 6)

int rs600_gart_set_page(struct radeon_device *rdev, int i, uint64_t addr)
{
	void __iomem *ptr = (void *)rdev->gart.table.vram.ptr;

	if (i < 0 || i > rdev->gart.num_gpu_pages) {
		return -EINVAL;
	}
	addr = addr & 0xFFFFFFFFFFFFF000ULL;
	addr |= R600_PTE_VALID | R600_PTE_SYSTEM | R600_PTE_SNOOPED;
	addr |= R600_PTE_READABLE | R600_PTE_WRITEABLE;
	writeq(addr, ((void __iomem *)ptr) + (i * 8));
	return 0;
}

int rs600_irq_set(struct radeon_device *rdev)
{
	uint32_t tmp = 0;
	uint32_t mode_int = 0;
	u32 hpd1 = RREG32(R_007D08_DC_HOT_PLUG_DETECT1_INT_CONTROL) &
		~S_007D08_DC_HOT_PLUG_DETECT1_INT_EN(1);
	u32 hpd2 = RREG32(R_007D18_DC_HOT_PLUG_DETECT2_INT_CONTROL) &
		~S_007D18_DC_HOT_PLUG_DETECT2_INT_EN(1);

	if (rdev->irq.sw_int) {
		tmp |= S_000040_SW_INT_EN(1);
	}
	if (rdev->irq.crtc_vblank_int[0]) {
		mode_int |= S_006540_D1MODE_VBLANK_INT_MASK(1);
	}
	if (rdev->irq.crtc_vblank_int[1]) {
		mode_int |= S_006540_D2MODE_VBLANK_INT_MASK(1);
	}
	if (rdev->irq.hpd[0]) {
		hpd1 |= S_007D08_DC_HOT_PLUG_DETECT1_INT_EN(1);
	}
	if (rdev->irq.hpd[1]) {
		hpd2 |= S_007D18_DC_HOT_PLUG_DETECT2_INT_EN(1);
	}
	WREG32(R_000040_GEN_INT_CNTL, tmp);
	WREG32(R_006540_DxMODE_INT_MASK, mode_int);
	WREG32(R_007D08_DC_HOT_PLUG_DETECT1_INT_CONTROL, hpd1);
	WREG32(R_007D18_DC_HOT_PLUG_DETECT2_INT_CONTROL, hpd2);
	return 0;
}

static inline uint32_t rs600_irq_ack(struct radeon_device *rdev, u32 *r500_disp_int)
{
	uint32_t irqs = RREG32(R_000044_GEN_INT_STATUS);
	uint32_t irq_mask = ~C_000044_SW_INT;
	u32 tmp;

	if (G_000044_DISPLAY_INT_STAT(irqs)) {
		*r500_disp_int = RREG32(R_007EDC_DISP_INTERRUPT_STATUS);
		if (G_007EDC_LB_D1_VBLANK_INTERRUPT(*r500_disp_int)) {
			WREG32(R_006534_D1MODE_VBLANK_STATUS,
				S_006534_D1MODE_VBLANK_ACK(1));
		}
		if (G_007EDC_LB_D2_VBLANK_INTERRUPT(*r500_disp_int)) {
			WREG32(R_006D34_D2MODE_VBLANK_STATUS,
				S_006D34_D2MODE_VBLANK_ACK(1));
		}
		if (G_007EDC_DC_HOT_PLUG_DETECT1_INTERRUPT(*r500_disp_int)) {
			tmp = RREG32(R_007D08_DC_HOT_PLUG_DETECT1_INT_CONTROL);
			tmp |= S_007D08_DC_HOT_PLUG_DETECT1_INT_ACK(1);
			WREG32(R_007D08_DC_HOT_PLUG_DETECT1_INT_CONTROL, tmp);
		}
		if (G_007EDC_DC_HOT_PLUG_DETECT2_INTERRUPT(*r500_disp_int)) {
			tmp = RREG32(R_007D18_DC_HOT_PLUG_DETECT2_INT_CONTROL);
			tmp |= S_007D18_DC_HOT_PLUG_DETECT2_INT_ACK(1);
			WREG32(R_007D18_DC_HOT_PLUG_DETECT2_INT_CONTROL, tmp);
		}
	} else {
		*r500_disp_int = 0;
	}

	if (irqs) {
		WREG32(R_000044_GEN_INT_STATUS, irqs);
	}
	return irqs & irq_mask;
}

void rs600_irq_disable(struct radeon_device *rdev)
{
	u32 tmp;

	WREG32(R_000040_GEN_INT_CNTL, 0);
	WREG32(R_006540_DxMODE_INT_MASK, 0);
	/* Wait and acknowledge irq */
	mdelay(1);
	rs600_irq_ack(rdev, &tmp);
}

int rs600_irq_process(struct radeon_device *rdev)
{
	uint32_t status, msi_rearm;
	uint32_t r500_disp_int;
	bool queue_hotplug = false;

	status = rs600_irq_ack(rdev, &r500_disp_int);
	if (!status && !r500_disp_int) {
		return IRQ_NONE;
	}
	while (status || r500_disp_int) {
		/* SW interrupt */
		if (G_000040_SW_INT_EN(status))
			radeon_fence_process(rdev);
		/* Vertical blank interrupts */
		if (G_007EDC_LB_D1_VBLANK_INTERRUPT(r500_disp_int))
			drm_handle_vblank(rdev->ddev, 0);
		if (G_007EDC_LB_D2_VBLANK_INTERRUPT(r500_disp_int))
			drm_handle_vblank(rdev->ddev, 1);
		if (G_007EDC_DC_HOT_PLUG_DETECT1_INTERRUPT(r500_disp_int)) {
			queue_hotplug = true;
			DRM_DEBUG("HPD1\n");
		}
		if (G_007EDC_DC_HOT_PLUG_DETECT2_INTERRUPT(r500_disp_int)) {
			queue_hotplug = true;
			DRM_DEBUG("HPD2\n");
		}
		status = rs600_irq_ack(rdev, &r500_disp_int);
	}
<<<<<<< HEAD
=======
	if (queue_hotplug)
		queue_work(rdev->wq, &rdev->hotplug_work);
>>>>>>> d4877cf2
	if (rdev->msi_enabled) {
		switch (rdev->family) {
		case CHIP_RS600:
		case CHIP_RS690:
		case CHIP_RS740:
			msi_rearm = RREG32(RADEON_BUS_CNTL) & ~RS600_MSI_REARM;
			WREG32(RADEON_BUS_CNTL, msi_rearm);
			WREG32(RADEON_BUS_CNTL, msi_rearm | RS600_MSI_REARM);
			break;
		default:
			msi_rearm = RREG32(RADEON_MSI_REARM_EN) & ~RV370_MSI_REARM_EN;
			WREG32(RADEON_MSI_REARM_EN, msi_rearm);
			WREG32(RADEON_MSI_REARM_EN, msi_rearm | RV370_MSI_REARM_EN);
			break;
		}
	}
	return IRQ_HANDLED;
}

u32 rs600_get_vblank_counter(struct radeon_device *rdev, int crtc)
{
	if (crtc == 0)
		return RREG32(R_0060A4_D1CRTC_STATUS_FRAME_COUNT);
	else
		return RREG32(R_0068A4_D2CRTC_STATUS_FRAME_COUNT);
}

int rs600_mc_wait_for_idle(struct radeon_device *rdev)
{
	unsigned i;

	for (i = 0; i < rdev->usec_timeout; i++) {
		if (G_000000_MC_IDLE(RREG32_MC(R_000000_MC_STATUS)))
			return 0;
		udelay(1);
	}
	return -1;
}

void rs600_gpu_init(struct radeon_device *rdev)
{
	r100_hdp_reset(rdev);
	r420_pipes_init(rdev);
	/* Wait for mc idle */
	if (rs600_mc_wait_for_idle(rdev))
		dev_warn(rdev->dev, "Wait MC idle timeout before updating MC.\n");
}

void rs600_vram_info(struct radeon_device *rdev)
{
	rdev->mc.vram_is_ddr = true;
	rdev->mc.vram_width = 128;

	rdev->mc.real_vram_size = RREG32(RADEON_CONFIG_MEMSIZE);
	rdev->mc.mc_vram_size = rdev->mc.real_vram_size;

	rdev->mc.aper_base = drm_get_resource_start(rdev->ddev, 0);
	rdev->mc.aper_size = drm_get_resource_len(rdev->ddev, 0);

	if (rdev->mc.mc_vram_size > rdev->mc.aper_size)
		rdev->mc.mc_vram_size = rdev->mc.aper_size;

	if (rdev->mc.real_vram_size > rdev->mc.aper_size)
		rdev->mc.real_vram_size = rdev->mc.aper_size;
}

void rs600_bandwidth_update(struct radeon_device *rdev)
{
	/* FIXME: implement, should this be like rs690 ? */
}

uint32_t rs600_mc_rreg(struct radeon_device *rdev, uint32_t reg)
{
	WREG32(R_000070_MC_IND_INDEX, S_000070_MC_IND_ADDR(reg) |
		S_000070_MC_IND_CITF_ARB0(1));
	return RREG32(R_000074_MC_IND_DATA);
}

void rs600_mc_wreg(struct radeon_device *rdev, uint32_t reg, uint32_t v)
{
	WREG32(R_000070_MC_IND_INDEX, S_000070_MC_IND_ADDR(reg) |
		S_000070_MC_IND_CITF_ARB0(1) | S_000070_MC_IND_WR_EN(1));
	WREG32(R_000074_MC_IND_DATA, v);
}

void rs600_debugfs(struct radeon_device *rdev)
{
	if (r100_debugfs_rbbm_init(rdev))
		DRM_ERROR("Failed to register debugfs file for RBBM !\n");
}

void rs600_set_safe_registers(struct radeon_device *rdev)
{
	rdev->config.r300.reg_safe_bm = rs600_reg_safe_bm;
	rdev->config.r300.reg_safe_bm_size = ARRAY_SIZE(rs600_reg_safe_bm);
}

static void rs600_mc_program(struct radeon_device *rdev)
{
	struct rv515_mc_save save;

	/* Stops all mc clients */
	rv515_mc_stop(rdev, &save);

	/* Wait for mc idle */
	if (rs600_mc_wait_for_idle(rdev))
		dev_warn(rdev->dev, "Wait MC idle timeout before updating MC.\n");

	/* FIXME: What does AGP means for such chipset ? */
	WREG32_MC(R_000005_MC_AGP_LOCATION, 0x0FFFFFFF);
	WREG32_MC(R_000006_AGP_BASE, 0);
	WREG32_MC(R_000007_AGP_BASE_2, 0);
	/* Program MC */
	WREG32_MC(R_000004_MC_FB_LOCATION,
			S_000004_MC_FB_START(rdev->mc.vram_start >> 16) |
			S_000004_MC_FB_TOP(rdev->mc.vram_end >> 16));
	WREG32(R_000134_HDP_FB_LOCATION,
		S_000134_HDP_FB_START(rdev->mc.vram_start >> 16));

	rv515_mc_resume(rdev, &save);
}

static int rs600_startup(struct radeon_device *rdev)
{
	int r;

	rs600_mc_program(rdev);
	/* Resume clock */
	rv515_clock_startup(rdev);
	/* Initialize GPU configuration (# pipes, ...) */
	rs600_gpu_init(rdev);
	/* Initialize GART (initialize after TTM so we can allocate
	 * memory through TTM but finalize after TTM) */
	r = rs600_gart_enable(rdev);
	if (r)
		return r;
	/* Enable IRQ */
	rs600_irq_set(rdev);
	/* 1M ring buffer */
	r = r100_cp_init(rdev, 1024 * 1024);
	if (r) {
		dev_err(rdev->dev, "failled initializing CP (%d).\n", r);
		return r;
	}
	r = r100_wb_init(rdev);
	if (r)
		dev_err(rdev->dev, "failled initializing WB (%d).\n", r);
	r = r100_ib_init(rdev);
	if (r) {
		dev_err(rdev->dev, "failled initializing IB (%d).\n", r);
		return r;
	}
	return 0;
}

int rs600_resume(struct radeon_device *rdev)
{
	/* Make sur GART are not working */
	rs600_gart_disable(rdev);
	/* Resume clock before doing reset */
	rv515_clock_startup(rdev);
	/* Reset gpu before posting otherwise ATOM will enter infinite loop */
	if (radeon_gpu_reset(rdev)) {
		dev_warn(rdev->dev, "GPU reset failed ! (0xE40=0x%08X, 0x7C0=0x%08X)\n",
			RREG32(R_000E40_RBBM_STATUS),
			RREG32(R_0007C0_CP_STAT));
	}
	/* post */
	atom_asic_init(rdev->mode_info.atom_context);
	/* Resume clock after posting */
	rv515_clock_startup(rdev);
	return rs600_startup(rdev);
}

int rs600_suspend(struct radeon_device *rdev)
{
	r100_cp_disable(rdev);
	r100_wb_disable(rdev);
	rs600_irq_disable(rdev);
	rs600_gart_disable(rdev);
	return 0;
}

void rs600_fini(struct radeon_device *rdev)
{
	rs600_suspend(rdev);
	r100_cp_fini(rdev);
	r100_wb_fini(rdev);
	r100_ib_fini(rdev);
	radeon_gem_fini(rdev);
	rs600_gart_fini(rdev);
	radeon_irq_kms_fini(rdev);
	radeon_fence_driver_fini(rdev);
	radeon_bo_fini(rdev);
	radeon_atombios_fini(rdev);
	kfree(rdev->bios);
	rdev->bios = NULL;
}

int rs600_init(struct radeon_device *rdev)
{
	int r;

	/* Disable VGA */
	rv515_vga_render_disable(rdev);
	/* Initialize scratch registers */
	radeon_scratch_init(rdev);
	/* Initialize surface registers */
	radeon_surface_init(rdev);
	/* BIOS */
	if (!radeon_get_bios(rdev)) {
		if (ASIC_IS_AVIVO(rdev))
			return -EINVAL;
	}
	if (rdev->is_atom_bios) {
		r = radeon_atombios_init(rdev);
		if (r)
			return r;
	} else {
		dev_err(rdev->dev, "Expecting atombios for RS600 GPU\n");
		return -EINVAL;
	}
	/* Reset gpu before posting otherwise ATOM will enter infinite loop */
	if (radeon_gpu_reset(rdev)) {
		dev_warn(rdev->dev,
			"GPU reset failed ! (0xE40=0x%08X, 0x7C0=0x%08X)\n",
			RREG32(R_000E40_RBBM_STATUS),
			RREG32(R_0007C0_CP_STAT));
	}
	/* check if cards are posted or not */
	if (radeon_boot_test_post_card(rdev) == false)
		return -EINVAL;

	/* Initialize clocks */
	radeon_get_clock_info(rdev->ddev);
	/* Initialize power management */
	radeon_pm_init(rdev);
	/* Get vram informations */
	rs600_vram_info(rdev);
	/* Initialize memory controller (also test AGP) */
	r = rs600_mc_init(rdev);
	if (r)
		return r;
	rs600_debugfs(rdev);
	/* Fence driver */
	r = radeon_fence_driver_init(rdev);
	if (r)
		return r;
	r = radeon_irq_kms_init(rdev);
	if (r)
		return r;
	/* Memory manager */
	r = radeon_bo_init(rdev);
	if (r)
		return r;
	r = rs600_gart_init(rdev);
	if (r)
		return r;
	rs600_set_safe_registers(rdev);
	rdev->accel_working = true;
	r = rs600_startup(rdev);
	if (r) {
		/* Somethings want wront with the accel init stop accel */
		dev_err(rdev->dev, "Disabling GPU acceleration\n");
		rs600_suspend(rdev);
		r100_cp_fini(rdev);
		r100_wb_fini(rdev);
		r100_ib_fini(rdev);
		rs600_gart_fini(rdev);
		radeon_irq_kms_fini(rdev);
		rdev->accel_working = false;
	}
	return 0;
}<|MERGE_RESOLUTION|>--- conflicted
+++ resolved
@@ -60,8 +60,6 @@
 		return r;
 	return 0;
 }
-<<<<<<< HEAD
-=======
 
 /* hpd for digital panel detect/disconnect */
 bool rs600_hpd_sense(struct radeon_device *rdev, enum radeon_hpd_id hpd)
@@ -163,7 +161,6 @@
 	}
 }
 
->>>>>>> d4877cf2
 /*
  * GART.
  */
@@ -416,11 +413,8 @@
 		}
 		status = rs600_irq_ack(rdev, &r500_disp_int);
 	}
-<<<<<<< HEAD
-=======
 	if (queue_hotplug)
 		queue_work(rdev->wq, &rdev->hotplug_work);
->>>>>>> d4877cf2
 	if (rdev->msi_enabled) {
 		switch (rdev->family) {
 		case CHIP_RS600:
