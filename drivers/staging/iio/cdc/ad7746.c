--- conflicted
+++ resolved
@@ -240,11 +240,6 @@
 		ret = ad7746_set_capdac(chip, chan->channel);
 		if (ret < 0)
 			return ret;
-<<<<<<< HEAD
-
-		if (chip->capdac_set != chan->channel) {
-=======
->>>>>>> df0cc57e
 
 		if (chip->capdac_set != chan->channel)
 			chip->capdac_set = chan->channel;
