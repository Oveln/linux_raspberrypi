# SPDX-License-Identifier: GPL-2.0
%YAML 1.2
---
$id: http://devicetree.org/schemas/serial/rs485.yaml#
$schema: http://devicetree.org/meta-schemas/core.yaml#

title: RS485 serial communications Bindings

description: The RTS signal is capable of automatically controlling line
  direction for the built-in half-duplex mode. The properties described
  hereafter shall be given to a half-duplex capable UART node.

maintainers:
  - Rob Herring <robh@kernel.org>

properties:
  rs485-rts-delay:
    description: prop-encoded-array <a b>
    $ref: /schemas/types.yaml#/definitions/uint32-array
    items:
      items:
        - description: Delay between rts signal and beginning of data sent in
            milliseconds. It corresponds to the delay before sending data.
          default: 0
          maximum: 1000
        - description: Delay between end of data sent and rts signal in milliseconds.
            It corresponds to the delay after sending data and actual release
            of the line.
          default: 0
          maximum: 1000

  rs485-rts-active-low:
    description: drive RTS low when sending (default is high).
    $ref: /schemas/types.yaml#/definitions/flag

  linux,rs485-enabled-at-boot-time:
    description: enables the rs485 feature at boot time. It can be disabled
      later with proper ioctl.
    $ref: /schemas/types.yaml#/definitions/flag

  rs485-rx-during-tx:
<<<<<<< HEAD
    description: enables the receiving of data even while sending data.
    $ref: /schemas/types.yaml#/definitions/flag
...
=======
   description: enables the receiving of data even while sending data.
   $ref: /schemas/types.yaml#/definitions/flag

  rs485-term-gpios:
    description: GPIO pin to enable RS485 bus termination.
    maxItems: 1
>>>>>>> a1b44ea3
<|MERGE_RESOLUTION|>--- conflicted
+++ resolved
@@ -39,15 +39,10 @@
     $ref: /schemas/types.yaml#/definitions/flag
 
   rs485-rx-during-tx:
-<<<<<<< HEAD
     description: enables the receiving of data even while sending data.
     $ref: /schemas/types.yaml#/definitions/flag
-...
-=======
-   description: enables the receiving of data even while sending data.
-   $ref: /schemas/types.yaml#/definitions/flag
 
   rs485-term-gpios:
     description: GPIO pin to enable RS485 bus termination.
     maxItems: 1
->>>>>>> a1b44ea3
+...