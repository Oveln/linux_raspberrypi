--- conflicted
+++ resolved
@@ -26,30 +26,7 @@
 #include <linux/input.h>
 #include <linux/workqueue.h>
 #include <linux/interrupt.h>
-<<<<<<< HEAD
-#include <linux/spinlock.h>
-
-extern int media_ir_debug;    /* media_ir_debug level (0,1,2) */
-#define IR_dprintk(level, fmt, arg...)	if (media_ir_debug >= level) \
-	printk(KERN_DEBUG "%s: " fmt , __func__, ## arg)
-
-#define IR_TYPE_RC5     1
-#define IR_TYPE_PD      2 /* Pulse distance encoded IR */
-#define IR_TYPE_OTHER  99
-
-struct ir_scancode {
-	u16	scancode;
-	u32	keycode;
-};
-
-struct ir_scancode_table {
-	struct ir_scancode *scan;
-	int size;
-	spinlock_t lock;
-};
-=======
 #include <media/ir-core.h>
->>>>>>> 2fbe74b9
 
 #define RC5_START(x)	(((x)>>12)&3)
 #define RC5_TOGGLE(x)	(((x)>>11)&1)
@@ -59,11 +36,6 @@
 struct ir_input_state {
 	/* configuration */
 	int                ir_type;
-<<<<<<< HEAD
-
-	struct ir_scancode_table keytable;
-=======
->>>>>>> 2fbe74b9
 
 	/* key info */
 	u32                ir_key;      /* ir scancode */
@@ -112,11 +84,7 @@
 /* Routines from ir-functions.c */
 
 int ir_input_init(struct input_dev *dev, struct ir_input_state *ir,
-<<<<<<< HEAD
-		   int ir_type, struct ir_scancode_table *ir_codes);
-=======
 		   int ir_type);
->>>>>>> 2fbe74b9
 void ir_input_nokey(struct input_dev *dev, struct ir_input_state *ir);
 void ir_input_keydown(struct input_dev *dev, struct ir_input_state *ir,
 		      u32 ir_key);
@@ -129,22 +97,6 @@
 void ir_rc5_timer_end(unsigned long data);
 void ir_rc5_timer_keyup(unsigned long data);
 
-<<<<<<< HEAD
-/* Routines from ir-keytable.c */
-
-u32 ir_g_keycode_from_table(struct input_dev *input_dev,
-			    u32 scancode);
-
-int ir_set_keycode_table(struct input_dev *input_dev,
-			 struct ir_scancode_table *rc_tab);
-
-int ir_roundup_tablesize(int n_elems);
-int ir_copy_table(struct ir_scancode_table *destin,
-		 const struct ir_scancode_table *origin);
-void ir_input_free(struct input_dev *input_dev);
-
-=======
->>>>>>> 2fbe74b9
 /* scancode->keycode map tables from ir-keymaps.c */
 
 extern struct ir_scancode_table ir_codes_empty_table;
