--- conflicted
+++ resolved
@@ -123,11 +123,8 @@
  * @get_crtc: return CRTC that the encoder is currently attached to
  * @detect: connection status detection
  * @disable: disable encoder when not in use (overrides DPMS off)
-<<<<<<< HEAD
+ * @enable: enable encoder
  * @atomic_check: check for validity of an atomic update
-=======
- * @enable: enable encoder
->>>>>>> 9469244d
  *
  * The helper operations are called by the mid-layer CRTC helper.
  *
@@ -156,15 +153,13 @@
 	enum drm_connector_status (*detect)(struct drm_encoder *encoder,
 					    struct drm_connector *connector);
 	void (*disable)(struct drm_encoder *encoder);
-<<<<<<< HEAD
+
+	void (*enable)(struct drm_encoder *encoder);
 
 	/* atomic helpers */
 	int (*atomic_check)(struct drm_encoder *encoder,
 			    struct drm_crtc_state *crtc_state,
 			    struct drm_connector_state *conn_state);
-=======
-	void (*enable)(struct drm_encoder *encoder);
->>>>>>> 9469244d
 };
 
 /**
