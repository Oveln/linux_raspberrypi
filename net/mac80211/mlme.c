--- conflicted
+++ resolved
@@ -801,7 +801,6 @@
 		ifsta->state = IEEE80211_STA_MLME_DISABLED;
 		return;
 	}
-<<<<<<< HEAD
 
 	ifsta->state = IEEE80211_STA_MLME_AUTHENTICATE;
 	printk(KERN_DEBUG "%s: authenticate with AP %s\n",
@@ -809,15 +808,6 @@
 
 	ieee80211_send_auth(sdata, ifsta, 1, NULL, 0, 0);
 
-=======
-
-	ifsta->state = IEEE80211_STA_MLME_AUTHENTICATE;
-	printk(KERN_DEBUG "%s: authenticate with AP %s\n",
-	       sdata->dev->name, print_mac(mac, ifsta->bssid));
-
-	ieee80211_send_auth(sdata, ifsta, 1, NULL, 0, 0);
-
->>>>>>> c07f62e5
 	mod_timer(&ifsta->timer, jiffies + IEEE80211_AUTH_TIMEOUT);
 }
 
@@ -2379,7 +2369,6 @@
 		return NULL;
 
 	set_sta_flags(sta, WLAN_STA_AUTHORIZED);
-<<<<<<< HEAD
 
 	/* make sure mandatory rates are always added */
 	sta->sta.supp_rates[band] = supp_rates |
@@ -2411,39 +2400,6 @@
 			ieee80211_set_disassoc(sdata, ifsta, true, true,
 					       WLAN_REASON_DEAUTH_LEAVING);
 
-=======
-
-	/* make sure mandatory rates are always added */
-	sta->sta.supp_rates[band] = supp_rates |
-			ieee80211_mandatory_rates(local, band);
-
-	rate_control_rate_init(sta);
-
-	if (sta_info_insert(sta))
-		return NULL;
-
-	return sta;
-}
-
-/* configuration hooks */
-void ieee80211_sta_req_auth(struct ieee80211_sub_if_data *sdata,
-			    struct ieee80211_if_sta *ifsta)
-{
-	struct ieee80211_local *local = sdata->local;
-
-	if (sdata->vif.type != NL80211_IFTYPE_STATION)
-		return;
-
-	if ((ifsta->flags & (IEEE80211_STA_BSSID_SET |
-			     IEEE80211_STA_AUTO_BSSID_SEL)) &&
-	    (ifsta->flags & (IEEE80211_STA_SSID_SET |
-			     IEEE80211_STA_AUTO_SSID_SEL))) {
-
-		if (ifsta->state == IEEE80211_STA_MLME_ASSOCIATED)
-			ieee80211_set_disassoc(sdata, ifsta, true, true,
-					       WLAN_REASON_DEAUTH_LEAVING);
-
->>>>>>> c07f62e5
 		set_bit(IEEE80211_STA_REQ_AUTH, &ifsta->request);
 		queue_work(local->hw.workqueue, &ifsta->work);
 	}
@@ -2586,7 +2542,6 @@
 
 /* scan finished notification */
 void ieee80211_mlme_notify_scan_completed(struct ieee80211_local *local)
-<<<<<<< HEAD
 {
 	struct ieee80211_sub_if_data *sdata = local->scan_sdata;
 	struct ieee80211_if_sta *ifsta;
@@ -2604,43 +2559,4 @@
 	list_for_each_entry_rcu(sdata, &local->interfaces, list)
 		ieee80211_restart_sta_timer(sdata);
 	rcu_read_unlock();
-}
-
-/* driver notification call */
-void ieee80211_notify_mac(struct ieee80211_hw *hw,
-			  enum ieee80211_notification_types  notif_type)
-{
-	struct ieee80211_local *local = hw_to_local(hw);
-	struct ieee80211_sub_if_data *sdata;
-
-	switch (notif_type) {
-	case IEEE80211_NOTIFY_RE_ASSOC:
-		rcu_read_lock();
-		list_for_each_entry_rcu(sdata, &local->interfaces, list) {
-			if (sdata->vif.type != NL80211_IFTYPE_STATION)
-				continue;
-
-			ieee80211_sta_req_auth(sdata, &sdata->u.sta);
-		}
-		rcu_read_unlock();
-		break;
-=======
-{
-	struct ieee80211_sub_if_data *sdata = local->scan_sdata;
-	struct ieee80211_if_sta *ifsta;
-
-	if (sdata && sdata->vif.type == NL80211_IFTYPE_ADHOC) {
-		ifsta = &sdata->u.sta;
-		if (!(ifsta->flags & IEEE80211_STA_BSSID_SET) ||
-		    (!(ifsta->state == IEEE80211_STA_MLME_IBSS_JOINED) &&
-		    !ieee80211_sta_active_ibss(sdata)))
-			ieee80211_sta_find_ibss(sdata, ifsta);
->>>>>>> c07f62e5
-	}
-
-	/* Restart STA timers */
-	rcu_read_lock();
-	list_for_each_entry_rcu(sdata, &local->interfaces, list)
-		ieee80211_restart_sta_timer(sdata);
-	rcu_read_unlock();
 }