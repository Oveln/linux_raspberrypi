--- conflicted
+++ resolved
@@ -47,13 +47,10 @@
 pub mod io_buffer;
 pub mod gpio;
 pub mod fwnode;
-<<<<<<< HEAD
 pub mod io;
-=======
 pub mod io_mem;
 #[cfg(CONFIG_ARM_AMBA)]
 pub mod amba;
->>>>>>> 1eeb8bc2
 #[cfg(CONFIG_IOMMU_IO_PGTABLE)]
 pub mod io_pgtable;
 pub mod ioctl;
@@ -75,6 +72,7 @@
 pub mod user_ptr;
 pub mod completion;
 pub mod timekeeping;
+pub mod miscdev;
 pub mod irq;
 
 #[doc(hidden)]
